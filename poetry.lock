[[package]]
name = "alabaster"
version = "0.7.12"
description = "A configurable sidebar-enabled Sphinx theme"
category = "dev"
optional = false
python-versions = "*"

[[package]]
<<<<<<< HEAD
=======
name = "appnope"
version = "0.1.2"
description = "Disable App Nap on macOS >= 10.9"
category = "dev"
optional = false
python-versions = "*"

[[package]]
>>>>>>> a5f9af40
name = "argcomplete"
version = "1.12.3"
description = "Bash tab completion for argparse"
category = "dev"
optional = false
python-versions = "*"

[package.dependencies]
importlib-metadata = {version = ">=0.23,<5", markers = "python_version == \"3.7\""}

[package.extras]
test = ["coverage", "flake8", "pexpect", "wheel"]

[[package]]
name = "atomicwrites"
version = "1.4.0"
description = "Atomic file writes."
category = "dev"
optional = false
python-versions = ">=2.7, !=3.0.*, !=3.1.*, !=3.2.*, !=3.3.*"

[[package]]
name = "attrs"
version = "21.4.0"
description = "Classes Without Boilerplate"
category = "dev"
optional = false
python-versions = ">=2.7, !=3.0.*, !=3.1.*, !=3.2.*, !=3.3.*, !=3.4.*"

[package.extras]
dev = ["coverage[toml] (>=5.0.2)", "hypothesis", "pympler", "pytest (>=4.3.0)", "six", "mypy", "pytest-mypy-plugins", "zope.interface", "furo", "sphinx", "sphinx-notfound-page", "pre-commit", "cloudpickle"]
docs = ["furo", "sphinx", "zope.interface", "sphinx-notfound-page"]
tests = ["coverage[toml] (>=5.0.2)", "hypothesis", "pympler", "pytest (>=4.3.0)", "six", "mypy", "pytest-mypy-plugins", "zope.interface", "cloudpickle"]
tests_no_zope = ["coverage[toml] (>=5.0.2)", "hypothesis", "pympler", "pytest (>=4.3.0)", "six", "mypy", "pytest-mypy-plugins", "cloudpickle"]

[[package]]
name = "babel"
version = "2.9.1"
description = "Internationalization utilities"
category = "dev"
optional = false
python-versions = ">=2.7, !=3.0.*, !=3.1.*, !=3.2.*, !=3.3.*"

[package.dependencies]
pytz = ">=2015.7"

[[package]]
<<<<<<< HEAD
=======
name = "backcall"
version = "0.2.0"
description = "Specifications for callback functions passed in to an API"
category = "dev"
optional = false
python-versions = "*"

[[package]]
>>>>>>> a5f9af40
name = "bandit"
version = "1.7.1"
description = "Security oriented static analyser for python code."
category = "dev"
optional = false
python-versions = ">=3.5"

[package.dependencies]
colorama = {version = ">=0.3.9", markers = "platform_system == \"Windows\""}
GitPython = ">=1.0.1"
PyYAML = ">=5.3.1"
stevedore = ">=1.20.0"

[[package]]
name = "black"
version = "21.12b0"
description = "The uncompromising code formatter."
category = "dev"
optional = false
python-versions = ">=3.6.2"

[package.dependencies]
click = ">=7.1.2"
mypy-extensions = ">=0.4.3"
pathspec = ">=0.9.0,<1"
platformdirs = ">=2"
tomli = ">=0.2.6,<2.0.0"
typed-ast = {version = ">=1.4.2", markers = "python_version < \"3.8\" and implementation_name == \"cpython\""}
typing-extensions = [
    {version = ">=3.10.0.0", markers = "python_version < \"3.10\""},
    {version = "!=3.10.0.1", markers = "python_version >= \"3.10\""},
]

[package.extras]
colorama = ["colorama (>=0.4.3)"]
d = ["aiohttp (>=3.7.4)"]
jupyter = ["ipython (>=7.8.0)", "tokenize-rt (>=3.2.0)"]
python2 = ["typed-ast (>=1.4.3)"]
uvloop = ["uvloop (>=0.15.2)"]

[[package]]
name = "certifi"
version = "2021.10.8"
description = "Python package for providing Mozilla's CA Bundle."
category = "dev"
optional = false
python-versions = "*"

[[package]]
name = "cffi"
version = "1.15.0"
description = "Foreign Function Interface for Python calling C code."
category = "dev"
optional = false
python-versions = "*"

[package.dependencies]
pycparser = "*"

[[package]]
name = "cfgv"
version = "3.3.1"
description = "Validate configuration and produce human readable error messages."
category = "dev"
optional = false
python-versions = ">=3.6.1"

[[package]]
name = "charset-normalizer"
version = "2.0.10"
description = "The Real First Universal Charset Detector. Open, modern and actively maintained alternative to Chardet."
category = "dev"
optional = false
python-versions = ">=3.5.0"

[package.extras]
unicode_backport = ["unicodedata2"]

[[package]]
name = "chispa"
version = "0.8.2"
description = "Pyspark test helper library"
category = "dev"
optional = false
python-versions = ">2.7"

[[package]]
name = "click"
version = "8.0.3"
description = "Composable command line interface toolkit"
category = "dev"
optional = false
python-versions = ">=3.6"

[package.dependencies]
colorama = {version = "*", markers = "platform_system == \"Windows\""}
importlib-metadata = {version = "*", markers = "python_version < \"3.8\""}

[[package]]
name = "click-plugins"
version = "1.1.1"
description = "An extension module for click to enable registering CLI commands via setuptools entry-points."
category = "dev"
optional = false
python-versions = "*"

[package.dependencies]
click = ">=4.0"

[package.extras]
dev = ["pytest (>=3.6)", "pytest-cov", "wheel", "coveralls"]

[[package]]
name = "cligj"
version = "0.7.2"
description = "Click params for commmand line interfaces to GeoJSON"
category = "dev"
optional = false
python-versions = ">=2.7, !=3.0.*, !=3.1.*, !=3.2.*, <4"

[package.dependencies]
click = ">=4.0"

[package.extras]
test = ["pytest-cov"]

[[package]]
name = "colorama"
version = "0.4.4"
description = "Cross-platform colored terminal text."
category = "dev"
optional = false
python-versions = ">=2.7, !=3.0.*, !=3.1.*, !=3.2.*, !=3.3.*, !=3.4.*"

[[package]]
name = "colorlog"
version = "6.6.0"
description = "Add colours to the output of Python's logging module."
category = "dev"
optional = false
python-versions = ">=3.6"

[package.dependencies]
colorama = {version = "*", markers = "sys_platform == \"win32\""}

[package.extras]
development = ["black", "flake8", "mypy", "pytest", "types-colorama"]

[[package]]
name = "coverage"
version = "5.5"
description = "Code coverage measurement for Python"
category = "dev"
optional = false
python-versions = ">=2.7, !=3.0.*, !=3.1.*, !=3.2.*, !=3.3.*, !=3.4.*, <4"

[package.dependencies]
toml = {version = "*", optional = true, markers = "extra == \"toml\""}

[package.extras]
toml = ["toml"]

[[package]]
name = "darglint"
version = "1.8.1"
description = "A utility for ensuring Google-style docstrings stay up to date with the source code."
category = "dev"
optional = false
python-versions = ">=3.6,<4.0"

[[package]]
name = "debugpy"
version = "1.5.1"
description = "An implementation of the Debug Adapter Protocol for Python"
category = "dev"
optional = false
python-versions = ">=2.7,!=3.0.*,!=3.1.*,!=3.2.*,!=3.3.*,!=3.4.*"

[[package]]
name = "decorator"
version = "5.1.1"
description = "Decorators for Humans"
category = "dev"
optional = false
python-versions = ">=3.5"

[[package]]
name = "distlib"
version = "0.3.4"
description = "Distribution utilities"
category = "dev"
optional = false
python-versions = "*"

[[package]]
name = "docutils"
version = "0.17.1"
description = "Docutils -- Python Documentation Utilities"
category = "dev"
optional = false
python-versions = ">=2.7, !=3.0.*, !=3.1.*, !=3.2.*, !=3.3.*, !=3.4.*"

[[package]]
name = "dparse"
version = "0.5.1"
description = "A parser for Python dependency files"
category = "dev"
optional = false
python-versions = ">=3.5"

[package.dependencies]
packaging = "*"
pyyaml = "*"
toml = "*"

[package.extras]
pipenv = ["pipenv"]

[[package]]
name = "entrypoints"
version = "0.3"
description = "Discover and load entry points from installed packages."
category = "dev"
optional = false
python-versions = ">=2.7"

[[package]]
name = "filelock"
version = "3.4.2"
description = "A platform independent file lock."
category = "dev"
optional = false
python-versions = ">=3.7"

[package.extras]
docs = ["furo (>=2021.8.17b43)", "sphinx (>=4.1)", "sphinx-autodoc-typehints (>=1.12)"]
testing = ["covdefaults (>=1.2.0)", "coverage (>=4)", "pytest (>=4)", "pytest-cov", "pytest-timeout (>=1.4.2)"]

[[package]]
name = "fiona"
version = "1.8.20"
description = "Fiona reads and writes spatial data files"
category = "dev"
optional = false
python-versions = "*"

[package.dependencies]
attrs = ">=17"
certifi = "*"
click = ">=4.0"
click-plugins = ">=1.0"
cligj = ">=0.5"
munch = "*"
six = ">=1.7"

[package.extras]
all = ["pytest (>=3)", "boto3 (>=1.2.4)", "pytest-cov", "shapely", "mock"]
calc = ["shapely"]
s3 = ["boto3 (>=1.2.4)"]
test = ["pytest (>=3)", "pytest-cov", "boto3 (>=1.2.4)", "mock"]

[[package]]
name = "flake8"
version = "4.0.1"
description = "the modular source code checker: pep8 pyflakes and co"
category = "dev"
optional = false
python-versions = ">=3.6"

[package.dependencies]
importlib-metadata = {version = "<4.3", markers = "python_version < \"3.8\""}
mccabe = ">=0.6.0,<0.7.0"
pycodestyle = ">=2.8.0,<2.9.0"
pyflakes = ">=2.4.0,<2.5.0"

[[package]]
name = "flake8-annotations"
version = "2.7.0"
description = "Flake8 Type Annotation Checks"
category = "dev"
optional = false
python-versions = ">=3.6.2,<4.0.0"

[package.dependencies]
flake8 = ">=3.7,<5.0"
typed-ast = {version = ">=1.4,<2.0", markers = "python_version < \"3.8\""}

[[package]]
name = "flake8-bandit"
version = "2.1.2"
description = "Automated security testing with bandit and flake8."
category = "dev"
optional = false
python-versions = "*"

[package.dependencies]
bandit = "*"
flake8 = "*"
flake8-polyfill = "*"
pycodestyle = "*"

[[package]]
name = "flake8-black"
version = "0.2.3"
description = "flake8 plugin to call black as a code style validator"
category = "dev"
optional = false
python-versions = "*"

[package.dependencies]
black = "*"
flake8 = ">=3.0.0"
toml = "*"

[[package]]
name = "flake8-bugbear"
version = "21.11.29"
description = "A plugin for flake8 finding likely bugs and design problems in your program. Contains warnings that don't belong in pyflakes and pycodestyle."
category = "dev"
optional = false
python-versions = ">=3.6"

[package.dependencies]
attrs = ">=19.2.0"
flake8 = ">=3.0.0"

[package.extras]
dev = ["coverage", "hypothesis", "hypothesmith (>=0.2)", "pre-commit"]

[[package]]
name = "flake8-docstrings"
version = "1.6.0"
description = "Extension for flake8 which uses pydocstyle to check docstrings"
category = "dev"
optional = false
python-versions = "*"

[package.dependencies]
flake8 = ">=3"
pydocstyle = ">=2.1"

[[package]]
name = "flake8-isort"
version = "4.1.1"
description = "flake8 plugin that integrates isort ."
category = "dev"
optional = false
python-versions = "*"

[package.dependencies]
flake8 = ">=3.2.1,<5"
isort = ">=4.3.5,<6"
testfixtures = ">=6.8.0,<7"

[package.extras]
test = ["pytest-cov"]

[[package]]
name = "flake8-polyfill"
version = "1.0.2"
description = "Polyfill package for Flake8 plugins"
category = "dev"
optional = false
python-versions = "*"

[package.dependencies]
flake8 = "*"

[[package]]
name = "gdal"
version = "3.4.1"
description = "GDAL: Geospatial Data Abstraction Library"
category = "main"
optional = false
python-versions = ">=3.6.0"

[package.extras]
numpy = ["numpy (>1.0.0)"]

[[package]]
name = "geopandas"
version = "0.10.2"
description = "Geographic pandas extensions"
category = "dev"
optional = false
python-versions = ">=3.7"

[package.dependencies]
fiona = ">=1.8"
pandas = ">=0.25.0"
pyproj = ">=2.2.0"
shapely = ">=1.6"

[[package]]
name = "gitdb"
version = "4.0.9"
description = "Git Object Database"
category = "dev"
optional = false
python-versions = ">=3.6"

[package.dependencies]
smmap = ">=3.0.1,<6"

[[package]]
name = "gitpython"
version = "3.1.26"
description = "GitPython is a python library used to interact with Git repositories"
category = "dev"
optional = false
python-versions = ">=3.7"

[package.dependencies]
gitdb = ">=4.0.1,<5"
typing-extensions = {version = ">=3.7.4.3", markers = "python_version < \"3.8\""}

[[package]]
name = "identify"
version = "2.4.5"
description = "File identification library for Python"
category = "dev"
optional = false
python-versions = ">=3.7"

[package.extras]
license = ["ukkonen"]

[[package]]
name = "idna"
version = "3.3"
description = "Internationalized Domain Names in Applications (IDNA)"
category = "dev"
optional = false
python-versions = ">=3.5"

[[package]]
name = "imagesize"
version = "1.3.0"
description = "Getting image size from png/jpeg/jpeg2000/gif file"
category = "dev"
optional = false
python-versions = ">=2.7, !=3.0.*, !=3.1.*, !=3.2.*, !=3.3.*"

[[package]]
name = "importlib-metadata"
<<<<<<< HEAD
version = "4.10.1"
description = "Read metadata from Python packages"
category = "dev"
optional = false
python-versions = ">=3.7"

[package.dependencies]
=======
version = "4.2.0"
description = "Read metadata from Python packages"
category = "dev"
optional = false
python-versions = ">=3.6"

[package.dependencies]
typing-extensions = {version = ">=3.6.4", markers = "python_version < \"3.8\""}
>>>>>>> a5f9af40
zipp = ">=0.5"

[package.extras]
docs = ["sphinx", "jaraco.packaging (>=8.2)", "rst.linker (>=1.9)"]
<<<<<<< HEAD
perf = ["ipython"]
testing = ["pytest (>=6)", "pytest-checkdocs (>=2.4)", "pytest-flake8", "pytest-cov", "pytest-enabler (>=1.0.1)", "packaging", "pyfakefs", "flufl.flake8", "pytest-perf (>=0.9.2)", "pytest-black (>=0.3.7)", "pytest-mypy", "importlib-resources (>=1.3)"]
=======
testing = ["pytest (>=4.6)", "pytest-checkdocs (>=2.4)", "pytest-flake8", "pytest-cov", "pytest-enabler (>=1.0.1)", "packaging", "pep517", "pyfakefs", "flufl.flake8", "pytest-black (>=0.3.7)", "pytest-mypy", "importlib-resources (>=1.3)"]
>>>>>>> a5f9af40

[[package]]
name = "iniconfig"
version = "1.1.1"
description = "iniconfig: brain-dead simple config-ini parsing"
category = "dev"
optional = false
python-versions = "*"

[[package]]
name = "ipykernel"
version = "6.7.0"
description = "IPython Kernel for Jupyter"
category = "dev"
optional = false
python-versions = ">=3.7"

[package.dependencies]
appnope = {version = "*", markers = "platform_system == \"Darwin\""}
debugpy = ">=1.0.0,<2.0"
ipython = ">=7.23.1"
jupyter-client = "<8.0"
matplotlib-inline = ">=0.1.0,<0.2.0"
nest-asyncio = "*"
tornado = ">=4.2,<7.0"
traitlets = ">=5.1.0,<6.0"

[package.extras]
test = ["pytest (!=5.3.4)", "pytest-cov", "flaky", "ipyparallel"]

[[package]]
name = "ipython"
version = "7.31.1"
description = "IPython: Productive Interactive Computing"
category = "dev"
optional = false
python-versions = ">=3.7"

[package.dependencies]
appnope = {version = "*", markers = "sys_platform == \"darwin\""}
backcall = "*"
colorama = {version = "*", markers = "sys_platform == \"win32\""}
decorator = "*"
jedi = ">=0.16"
matplotlib-inline = "*"
pexpect = {version = ">4.3", markers = "sys_platform != \"win32\""}
pickleshare = "*"
prompt-toolkit = ">=2.0.0,<3.0.0 || >3.0.0,<3.0.1 || >3.0.1,<3.1.0"
pygments = "*"
traitlets = ">=4.2"

[package.extras]
all = ["Sphinx (>=1.3)", "ipykernel", "ipyparallel", "ipywidgets", "nbconvert", "nbformat", "nose (>=0.10.1)", "notebook", "numpy (>=1.17)", "pygments", "qtconsole", "requests", "testpath"]
doc = ["Sphinx (>=1.3)"]
kernel = ["ipykernel"]
nbconvert = ["nbconvert"]
nbformat = ["nbformat"]
notebook = ["notebook", "ipywidgets"]
parallel = ["ipyparallel"]
qtconsole = ["qtconsole"]
test = ["nose (>=0.10.1)", "requests", "testpath", "pygments", "nbformat", "ipykernel", "numpy (>=1.17)"]

[[package]]
name = "isort"
version = "5.10.1"
description = "A Python utility / library to sort Python imports."
category = "dev"
optional = false
python-versions = ">=3.6.1,<4.0"

[package.extras]
pipfile_deprecated_finder = ["pipreqs", "requirementslib"]
requirements_deprecated_finder = ["pipreqs", "pip-api"]
colors = ["colorama (>=0.4.3,<0.5.0)"]
plugins = ["setuptools"]

[[package]]
<<<<<<< HEAD
=======
name = "jedi"
version = "0.18.1"
description = "An autocompletion tool for Python that can be used for text editors."
category = "dev"
optional = false
python-versions = ">=3.6"

[package.dependencies]
parso = ">=0.8.0,<0.9.0"

[package.extras]
qa = ["flake8 (==3.8.3)", "mypy (==0.782)"]
testing = ["Django (<3.1)", "colorama", "docopt", "pytest (<7.0.0)"]

[[package]]
>>>>>>> a5f9af40
name = "jinja2"
version = "3.0.3"
description = "A very fast and expressive template engine."
category = "dev"
optional = false
python-versions = ">=3.6"

[package.dependencies]
MarkupSafe = ">=2.0"

[package.extras]
i18n = ["Babel (>=2.7)"]

[[package]]
<<<<<<< HEAD
name = "markdown-it-py"
version = "2.0.0"
=======
name = "jupyter-client"
version = "7.1.2"
description = "Jupyter protocol implementation and client libraries"
category = "dev"
optional = false
python-versions = ">=3.6.1"

[package.dependencies]
entrypoints = "*"
jupyter-core = ">=4.6.0"
nest-asyncio = ">=1.5"
python-dateutil = ">=2.1"
pyzmq = ">=13"
tornado = ">=4.1"
traitlets = "*"

[package.extras]
doc = ["myst-parser", "sphinx (>=1.3.6)", "sphinx-rtd-theme", "sphinxcontrib-github-alt"]
test = ["codecov", "coverage", "ipykernel", "ipython", "mock", "mypy", "pre-commit", "pytest", "pytest-asyncio", "pytest-cov", "pytest-timeout", "jedi (<0.18)"]

[[package]]
name = "jupyter-core"
version = "4.9.1"
description = "Jupyter core package. A base package on which Jupyter projects rely."
category = "dev"
optional = false
python-versions = ">=3.6"

[package.dependencies]
pywin32 = {version = ">=1.0", markers = "sys_platform == \"win32\" and platform_python_implementation != \"PyPy\""}
traitlets = "*"

[[package]]
name = "markdown-it-py"
version = "2.0.1"
>>>>>>> a5f9af40
description = "Python port of markdown-it. Markdown parsing, done right!"
category = "dev"
optional = false
python-versions = "~=3.6"

[package.dependencies]
attrs = ">=19,<22"
mdurl = ">=0.1,<1.0"
<<<<<<< HEAD
=======
typing-extensions = {version = ">=3.7.4", markers = "python_version < \"3.8\""}
>>>>>>> a5f9af40

[package.extras]
benchmarking = ["psutil", "pytest", "pytest-benchmark (>=3.2,<4.0)"]
code_style = ["pre-commit (==2.6)"]
compare = ["commonmark (>=0.9.1,<0.10.0)", "markdown (>=3.2.2,<3.3.0)", "mistletoe-ebp (>=0.10.0,<0.11.0)", "mistune (>=0.8.4,<0.9.0)", "panflute (>=1.12,<2.0)"]
linkify = ["linkify-it-py (>=1.0,<2.0)"]
plugins = ["mdit-py-plugins"]
rtd = ["myst-nb (==0.13.0a1)", "pyyaml", "sphinx (>=2,<4)", "sphinx-copybutton", "sphinx-panels (>=0.4.0,<0.5.0)", "sphinx-book-theme"]
testing = ["coverage", "pytest", "pytest-cov", "pytest-regressions"]

[[package]]
name = "markupsafe"
version = "2.0.1"
description = "Safely add untrusted strings to HTML/XML markup."
category = "dev"
optional = false
python-versions = ">=3.6"

[[package]]
<<<<<<< HEAD
=======
name = "matplotlib-inline"
version = "0.1.3"
description = "Inline Matplotlib backend for Jupyter"
category = "dev"
optional = false
python-versions = ">=3.5"

[package.dependencies]
traitlets = "*"

[[package]]
>>>>>>> a5f9af40
name = "mccabe"
version = "0.6.1"
description = "McCabe checker, plugin for flake8"
category = "dev"
optional = false
python-versions = "*"

[[package]]
name = "mdit-py-plugins"
version = "0.3.0"
description = "Collection of plugins for markdown-it-py"
category = "dev"
optional = false
python-versions = "~=3.6"

[package.dependencies]
markdown-it-py = ">=1.0.0,<3.0.0"

[package.extras]
code_style = ["pre-commit (==2.6)"]
rtd = ["myst-parser (>=0.14.0,<0.15.0)", "sphinx-book-theme (>=0.1.0,<0.2.0)"]
testing = ["coverage", "pytest (>=3.6,<4)", "pytest-cov", "pytest-regressions"]

[[package]]
name = "mdurl"
version = "0.1.0"
description = "Markdown URL utilities"
category = "dev"
optional = false
python-versions = ">=3.6"

[[package]]
name = "more-itertools"
version = "8.12.0"
description = "More routines for operating on iterables, beyond itertools"
category = "main"
optional = false
python-versions = ">=3.5"

[[package]]
name = "munch"
version = "2.5.0"
description = "A dot-accessible dictionary (a la JavaScript objects)"
category = "dev"
optional = false
python-versions = "*"

[package.dependencies]
six = "*"

[package.extras]
testing = ["pytest", "coverage", "astroid (>=1.5.3,<1.6.0)", "pylint (>=1.7.2,<1.8.0)", "astroid (>=2.0)", "pylint (>=2.3.1,<2.4.0)"]
yaml = ["PyYAML (>=5.1.0)"]

[[package]]
name = "mypy"
version = "0.910"
description = "Optional static typing for Python"
category = "dev"
optional = false
python-versions = ">=3.5"

[package.dependencies]
mypy-extensions = ">=0.4.3,<0.5.0"
toml = "*"
typed-ast = {version = ">=1.4.0,<1.5.0", markers = "python_version < \"3.8\""}
typing-extensions = ">=3.7.4"

[package.extras]
dmypy = ["psutil (>=4.0)"]
python2 = ["typed-ast (>=1.4.0,<1.5.0)"]

[[package]]
name = "mypy-extensions"
version = "0.4.3"
description = "Experimental type system extensions for programs checked with the mypy typechecker."
category = "dev"
optional = false
python-versions = "*"

[[package]]
name = "myst-parser"
version = "0.16.1"
description = "An extended commonmark compliant parser, with bridges to docutils & sphinx."
category = "dev"
optional = false
python-versions = ">=3.6"

[package.dependencies]
docutils = ">=0.15,<0.18"
jinja2 = "*"
markdown-it-py = ">=1.0.0,<3.0.0"
mdit-py-plugins = ">=0.3.0,<0.4.0"
pyyaml = "*"
sphinx = ">=3.1,<5"

[package.extras]
code_style = ["pre-commit (>=2.12,<3.0)"]
linkify = ["linkify-it-py (>=1.0,<2.0)"]
rtd = ["ipython", "sphinx-book-theme (>=0.1.0,<0.2.0)", "sphinx-panels (>=0.5.2,<0.6.0)", "sphinxcontrib-bibtex (>=2.1,<3.0)", "sphinxext-rediraffe (>=0.2,<1.0)", "sphinxcontrib.mermaid (>=0.6.3,<0.7.0)", "sphinxext-opengraph (>=0.4.2,<0.5.0)"]
testing = ["beautifulsoup4", "coverage", "docutils (>=0.17.0,<0.18.0)", "pytest (>=3.6,<4)", "pytest-cov", "pytest-regressions"]

[[package]]
<<<<<<< HEAD
=======
name = "nest-asyncio"
version = "1.5.4"
description = "Patch asyncio to allow nested event loops"
category = "dev"
optional = false
python-versions = ">=3.5"

[[package]]
>>>>>>> a5f9af40
name = "nodeenv"
version = "1.6.0"
description = "Node.js virtual environment builder"
category = "dev"
optional = false
python-versions = "*"

[[package]]
name = "nox"
version = "2021.10.1"
description = "Flexible test automation."
category = "dev"
optional = false
python-versions = ">=3.6"

[package.dependencies]
argcomplete = ">=1.9.4,<2.0"
colorlog = ">=2.6.1,<7.0.0"
importlib-metadata = {version = "*", markers = "python_version < \"3.8\""}
packaging = ">=20.9"
py = ">=1.4.0,<2.0.0"
typing-extensions = {version = ">=3.7.4", markers = "python_version < \"3.8\""}
virtualenv = ">=14.0.0"

[package.extras]
tox_to_nox = ["jinja2", "tox"]

[[package]]
name = "numpy"
version = "1.21.1"
description = "NumPy is the fundamental package for array computing with Python."
category = "main"
optional = false
python-versions = ">=3.7"

[[package]]
name = "packaging"
version = "21.3"
description = "Core utilities for Python packages"
category = "dev"
optional = false
python-versions = ">=3.6"

[package.dependencies]
pyparsing = ">=2.0.2,<3.0.5 || >3.0.5"

[[package]]
name = "pandas"
version = "1.1.5"
description = "Powerful data structures for data analysis, time series, and statistics"
category = "main"
optional = false
python-versions = ">=3.6.1"

[package.dependencies]
numpy = ">=1.15.4"
python-dateutil = ">=2.7.3"
pytz = ">=2017.2"

[package.extras]
test = ["pytest (>=4.0.2)", "pytest-xdist", "hypothesis (>=3.58)"]

[[package]]
name = "parso"
version = "0.8.3"
description = "A Python Parser"
category = "dev"
optional = false
python-versions = ">=3.6"

[package.extras]
qa = ["flake8 (==3.8.3)", "mypy (==0.782)"]
testing = ["docopt", "pytest (<6.0.0)"]

[[package]]
name = "pathspec"
version = "0.9.0"
description = "Utility library for gitignore style pattern matching of file paths."
category = "dev"
optional = false
python-versions = "!=3.0.*,!=3.1.*,!=3.2.*,!=3.3.*,!=3.4.*,>=2.7"

[[package]]
name = "pbr"
version = "5.8.0"
description = "Python Build Reasonableness"
category = "dev"
optional = false
python-versions = ">=2.6"

[[package]]
name = "pexpect"
version = "4.8.0"
description = "Pexpect allows easy control of interactive console applications."
category = "dev"
optional = false
python-versions = "*"

[package.dependencies]
ptyprocess = ">=0.5"

[[package]]
name = "pickleshare"
version = "0.7.5"
description = "Tiny 'shelve'-like database with concurrency support"
category = "dev"
optional = false
python-versions = "*"

[[package]]
name = "platformdirs"
version = "2.4.1"
description = "A small Python module for determining appropriate platform-specific dirs, e.g. a \"user data dir\"."
category = "dev"
optional = false
python-versions = ">=3.7"

[package.extras]
docs = ["Sphinx (>=4)", "furo (>=2021.7.5b38)", "proselint (>=0.10.2)", "sphinx-autodoc-typehints (>=1.12)"]
test = ["appdirs (==1.4.4)", "pytest (>=6)", "pytest-cov (>=2.7)", "pytest-mock (>=3.6)"]

[[package]]
name = "pluggy"
version = "1.0.0"
description = "plugin and hook calling mechanisms for python"
category = "dev"
optional = false
python-versions = ">=3.6"

[package.dependencies]
importlib-metadata = {version = ">=0.12", markers = "python_version < \"3.8\""}

[package.extras]
dev = ["pre-commit", "tox"]
testing = ["pytest", "pytest-benchmark"]

[[package]]
name = "pre-commit"
version = "2.17.0"
description = "A framework for managing and maintaining multi-language pre-commit hooks."
category = "dev"
optional = false
python-versions = ">=3.6.1"

[package.dependencies]
cfgv = ">=2.0.0"
identify = ">=1.0.0"
importlib-metadata = {version = "*", markers = "python_version < \"3.8\""}
nodeenv = ">=0.11.1"
pyyaml = ">=5.1"
toml = "*"
virtualenv = ">=20.0.8"

[[package]]
name = "prompt-toolkit"
version = "3.0.24"
description = "Library for building powerful interactive command lines in Python"
category = "dev"
optional = false
python-versions = ">=3.6.2"

[package.dependencies]
wcwidth = "*"

[[package]]
name = "ptyprocess"
version = "0.7.0"
description = "Run a subprocess in a pseudo terminal"
category = "dev"
optional = false
python-versions = "*"

[[package]]
name = "py"
version = "1.11.0"
description = "library with cross-python path, ini-parsing, io, code, log facilities"
category = "dev"
optional = false
python-versions = ">=2.7, !=3.0.*, !=3.1.*, !=3.2.*, !=3.3.*, !=3.4.*"

[[package]]
name = "py4j"
version = "0.10.9.2"
description = "Enables Python programs to dynamically access arbitrary Java objects"
category = "main"
optional = false
python-versions = "*"

[[package]]
name = "pyarrow"
version = "6.0.1"
description = "Python library for Apache Arrow"
category = "dev"
optional = false
python-versions = ">=3.6"

[package.dependencies]
numpy = ">=1.16.6"

[[package]]
name = "pycodestyle"
version = "2.8.0"
description = "Python style guide checker"
category = "dev"
optional = false
python-versions = ">=2.7, !=3.0.*, !=3.1.*, !=3.2.*, !=3.3.*, !=3.4.*"

[[package]]
name = "pycparser"
version = "2.21"
description = "C parser in Python"
category = "dev"
optional = false
python-versions = ">=2.7, !=3.0.*, !=3.1.*, !=3.2.*, !=3.3.*"

[[package]]
name = "pydocstyle"
version = "6.1.1"
description = "Python docstring style checker"
category = "dev"
optional = false
python-versions = ">=3.6"

[package.dependencies]
snowballstemmer = "*"

[package.extras]
toml = ["toml"]

[[package]]
name = "pyflakes"
version = "2.4.0"
description = "passive checker of Python programs"
category = "dev"
optional = false
python-versions = ">=2.7, !=3.0.*, !=3.1.*, !=3.2.*, !=3.3.*"

[[package]]
name = "pygments"
version = "2.11.2"
description = "Pygments is a syntax highlighting package written in Python."
category = "dev"
optional = false
python-versions = ">=3.5"

[[package]]
name = "pyparsing"
version = "3.0.7"
description = "Python parsing module"
category = "dev"
optional = false
python-versions = ">=3.6"

[package.extras]
diagrams = ["jinja2", "railroad-diagrams"]

[[package]]
name = "pyproj"
version = "3.2.1"
description = "Python interface to PROJ (cartographic projections and coordinate transformations library)"
category = "dev"
optional = false
python-versions = ">=3.7"

[package.dependencies]
certifi = "*"

[[package]]
name = "pyspark"
version = "3.2.0"
description = "Apache Spark Python API"
category = "main"
optional = false
python-versions = ">=3.6"

[package.dependencies]
py4j = "0.10.9.2"

[package.extras]
ml = ["numpy (>=1.7)"]
mllib = ["numpy (>=1.7)"]
pandas_on_spark = ["numpy (>=1.14)", "pandas (>=0.23.2)", "pyarrow (>=1.0.0)"]
sql = ["pandas (>=0.23.2)", "pyarrow (>=1.0.0)"]

[[package]]
name = "pytest"
version = "6.2.5"
description = "pytest: simple powerful testing with Python"
category = "dev"
optional = false
python-versions = ">=3.6"

[package.dependencies]
atomicwrites = {version = ">=1.0", markers = "sys_platform == \"win32\""}
attrs = ">=19.2.0"
colorama = {version = "*", markers = "sys_platform == \"win32\""}
importlib-metadata = {version = ">=0.12", markers = "python_version < \"3.8\""}
iniconfig = "*"
packaging = "*"
pluggy = ">=0.12,<2.0"
py = ">=1.8.2"
toml = "*"

[package.extras]
testing = ["argcomplete", "hypothesis (>=3.56)", "mock", "nose", "requests", "xmlschema"]

[[package]]
name = "pytest-cov"
version = "2.12.1"
description = "Pytest plugin for measuring coverage."
category = "dev"
optional = false
python-versions = ">=2.7, !=3.0.*, !=3.1.*, !=3.2.*, !=3.3.*, !=3.4.*"

[package.dependencies]
coverage = ">=5.2.1"
pytest = ">=4.6"
toml = "*"

[package.extras]
testing = ["fields", "hunter", "process-tests", "six", "pytest-xdist", "virtualenv"]

[[package]]
name = "python-dateutil"
version = "2.8.2"
description = "Extensions to the standard Python datetime module"
category = "main"
optional = false
python-versions = "!=3.0.*,!=3.1.*,!=3.2.*,>=2.7"

[package.dependencies]
six = ">=1.5"

[[package]]
name = "pytz"
version = "2021.3"
description = "World timezone definitions, modern and historical"
category = "main"
optional = false
python-versions = "*"

[[package]]
name = "pywin32"
version = "303"
description = "Python for Window Extensions"
category = "dev"
optional = false
python-versions = "*"

[[package]]
name = "pyyaml"
version = "6.0"
description = "YAML parser and emitter for Python"
category = "dev"
optional = false
python-versions = ">=3.6"

[[package]]
name = "pyzmq"
version = "22.3.0"
description = "Python bindings for 0MQ"
category = "dev"
optional = false
python-versions = ">=3.6"

[package.dependencies]
cffi = {version = "*", markers = "implementation_name == \"pypy\""}
py = {version = "*", markers = "implementation_name == \"pypy\""}

[[package]]
name = "requests"
version = "2.27.1"
description = "Python HTTP for Humans."
category = "dev"
optional = false
python-versions = ">=2.7, !=3.0.*, !=3.1.*, !=3.2.*, !=3.3.*, !=3.4.*, !=3.5.*"

[package.dependencies]
certifi = ">=2017.4.17"
charset-normalizer = {version = ">=2.0.0,<2.1.0", markers = "python_version >= \"3\""}
idna = {version = ">=2.5,<4", markers = "python_version >= \"3\""}
urllib3 = ">=1.21.1,<1.27"

[package.extras]
socks = ["PySocks (>=1.5.6,!=1.5.7)", "win-inet-pton"]
use_chardet_on_py3 = ["chardet (>=3.0.2,<5)"]

[[package]]
name = "safety"
version = "1.10.3"
description = "Checks installed dependencies for known vulnerabilities."
category = "dev"
optional = false
python-versions = ">=3.5"

[package.dependencies]
Click = ">=6.0"
dparse = ">=0.5.1"
packaging = "*"
requests = "*"

[[package]]
name = "shapely"
version = "1.8.0"
description = "Geometric objects, predicates, and operations"
category = "dev"
optional = false
python-versions = ">=3.6"

[package.extras]
all = ["pytest", "pytest-cov", "numpy"]
test = ["pytest", "pytest-cov"]
vectorized = ["numpy"]

[[package]]
name = "six"
version = "1.16.0"
description = "Python 2 and 3 compatibility utilities"
category = "main"
optional = false
python-versions = ">=2.7, !=3.0.*, !=3.1.*, !=3.2.*"

[[package]]
name = "smmap"
version = "5.0.0"
description = "A pure Python implementation of a sliding window memory map manager"
category = "dev"
optional = false
python-versions = ">=3.6"

[[package]]
name = "snowballstemmer"
version = "2.2.0"
description = "This package provides 29 stemmers for 28 languages generated from Snowball algorithms."
category = "dev"
optional = false
python-versions = "*"

[[package]]
name = "sphinx"
<<<<<<< HEAD
version = "4.4.0"
=======
version = "4.3.2"
>>>>>>> a5f9af40
description = "Python documentation generator"
category = "dev"
optional = false
python-versions = ">=3.6"

[package.dependencies]
alabaster = ">=0.7,<0.8"
babel = ">=1.3"
colorama = {version = ">=0.3.5", markers = "sys_platform == \"win32\""}
docutils = ">=0.14,<0.18"
imagesize = "*"
<<<<<<< HEAD
importlib-metadata = {version = ">=4.4", markers = "python_version < \"3.10\""}
=======
>>>>>>> a5f9af40
Jinja2 = ">=2.3"
packaging = "*"
Pygments = ">=2.0"
requests = ">=2.5.0"
snowballstemmer = ">=1.1"
sphinxcontrib-applehelp = "*"
sphinxcontrib-devhelp = "*"
sphinxcontrib-htmlhelp = ">=2.0.0"
sphinxcontrib-jsmath = "*"
sphinxcontrib-qthelp = "*"
sphinxcontrib-serializinghtml = ">=1.1.5"

[package.extras]
docs = ["sphinxcontrib-websupport"]
<<<<<<< HEAD
lint = ["flake8 (>=3.5.0)", "isort", "mypy (>=0.931)", "docutils-stubs", "types-typed-ast", "types-requests"]
=======
lint = ["flake8 (>=3.5.0)", "isort", "mypy (>=0.920)", "docutils-stubs", "types-typed-ast", "types-pkg-resources", "types-requests"]
>>>>>>> a5f9af40
test = ["pytest", "pytest-cov", "html5lib", "cython", "typed-ast"]

[[package]]
name = "sphinxcontrib-applehelp"
version = "1.0.2"
description = "sphinxcontrib-applehelp is a sphinx extension which outputs Apple help books"
category = "dev"
optional = false
python-versions = ">=3.5"

[package.extras]
lint = ["flake8", "mypy", "docutils-stubs"]
test = ["pytest"]

[[package]]
name = "sphinxcontrib-devhelp"
version = "1.0.2"
description = "sphinxcontrib-devhelp is a sphinx extension which outputs Devhelp document."
category = "dev"
optional = false
python-versions = ">=3.5"

[package.extras]
lint = ["flake8", "mypy", "docutils-stubs"]
test = ["pytest"]

[[package]]
name = "sphinxcontrib-htmlhelp"
version = "2.0.0"
description = "sphinxcontrib-htmlhelp is a sphinx extension which renders HTML help files"
category = "dev"
optional = false
python-versions = ">=3.6"

[package.extras]
lint = ["flake8", "mypy", "docutils-stubs"]
test = ["pytest", "html5lib"]

[[package]]
name = "sphinxcontrib-jsmath"
version = "1.0.1"
description = "A sphinx extension which renders display math in HTML via JavaScript"
category = "dev"
optional = false
python-versions = ">=3.5"

[package.extras]
test = ["pytest", "flake8", "mypy"]

[[package]]
name = "sphinxcontrib-qthelp"
version = "1.0.3"
description = "sphinxcontrib-qthelp is a sphinx extension which outputs QtHelp document."
category = "dev"
optional = false
python-versions = ">=3.5"

[package.extras]
lint = ["flake8", "mypy", "docutils-stubs"]
test = ["pytest"]

[[package]]
name = "sphinxcontrib-serializinghtml"
version = "1.1.5"
description = "sphinxcontrib-serializinghtml is a sphinx extension which outputs \"serialized\" HTML files (json and pickle)."
category = "dev"
optional = false
python-versions = ">=3.5"

[package.extras]
lint = ["flake8", "mypy", "docutils-stubs"]
test = ["pytest"]

[[package]]
name = "stevedore"
version = "3.5.0"
description = "Manage dynamic plugins for Python applications"
category = "dev"
optional = false
python-versions = ">=3.6"

[package.dependencies]
importlib-metadata = {version = ">=1.7.0", markers = "python_version < \"3.8\""}
pbr = ">=2.0.0,<2.1.0 || >2.1.0"

[[package]]
name = "testfixtures"
version = "6.18.3"
description = "A collection of helpers and mock objects for unit tests and doc tests."
category = "dev"
optional = false
python-versions = "*"

[package.extras]
build = ["setuptools-git", "wheel", "twine"]
docs = ["sphinx", "zope.component", "sybil", "twisted", "mock", "django (<2)", "django"]
test = ["pytest (>=3.6)", "pytest-cov", "pytest-django", "zope.component", "sybil", "twisted", "mock", "django (<2)", "django"]

[[package]]
name = "toml"
version = "0.10.2"
description = "Python Library for Tom's Obvious, Minimal Language"
category = "dev"
optional = false
python-versions = ">=2.6, !=3.0.*, !=3.1.*, !=3.2.*"

[[package]]
name = "tomli"
version = "1.2.3"
description = "A lil' TOML parser"
category = "dev"
optional = false
python-versions = ">=3.6"

[[package]]
name = "tornado"
version = "6.1"
description = "Tornado is a Python web framework and asynchronous networking library, originally developed at FriendFeed."
category = "dev"
optional = false
python-versions = ">= 3.5"

[[package]]
name = "traitlets"
version = "5.1.1"
description = "Traitlets Python configuration system"
category = "dev"
optional = false
python-versions = ">=3.7"

[package.extras]
test = ["pytest"]

[[package]]
name = "typed-ast"
version = "1.4.3"
description = "a fork of Python 2 and 3 ast modules with type comment support"
category = "dev"
optional = false
python-versions = "*"

[[package]]
name = "typing-extensions"
version = "4.0.1"
description = "Backported and Experimental Type Hints for Python 3.6+"
category = "dev"
optional = false
python-versions = ">=3.6"

[[package]]
name = "urllib3"
version = "1.26.8"
description = "HTTP library with thread-safe connection pooling, file post, and more."
category = "dev"
optional = false
python-versions = ">=2.7, !=3.0.*, !=3.1.*, !=3.2.*, !=3.3.*, !=3.4.*, <4"

[package.extras]
brotli = ["brotlipy (>=0.6.0)"]
secure = ["pyOpenSSL (>=0.14)", "cryptography (>=1.3.4)", "idna (>=2.0.0)", "certifi", "ipaddress"]
socks = ["PySocks (>=1.5.6,!=1.5.7,<2.0)"]

[[package]]
name = "virtualenv"
version = "20.13.0"
description = "Virtual Python Environment builder"
category = "dev"
optional = false
python-versions = "!=3.0.*,!=3.1.*,!=3.2.*,!=3.3.*,!=3.4.*,>=2.7"

[package.dependencies]
distlib = ">=0.3.1,<1"
filelock = ">=3.2,<4"
importlib-metadata = {version = ">=0.12", markers = "python_version < \"3.8\""}
platformdirs = ">=2,<3"
six = ">=1.9.0,<2"

[package.extras]
docs = ["proselint (>=0.10.2)", "sphinx (>=3)", "sphinx-argparse (>=0.2.5)", "sphinx-rtd-theme (>=0.4.3)", "towncrier (>=21.3)"]
testing = ["coverage (>=4)", "coverage-enable-subprocess (>=1)", "flaky (>=3)", "pytest (>=4)", "pytest-env (>=0.6.2)", "pytest-freezegun (>=0.4.1)", "pytest-mock (>=2)", "pytest-randomly (>=1)", "pytest-timeout (>=1)", "packaging (>=20.0)"]

[[package]]
<<<<<<< HEAD
=======
name = "wcwidth"
version = "0.2.5"
description = "Measures the displayed width of unicode strings in a terminal"
category = "dev"
optional = false
python-versions = "*"

[[package]]
>>>>>>> a5f9af40
name = "zipp"
version = "3.7.0"
description = "Backport of pathlib-compatible object wrapper for zip files"
category = "dev"
optional = false
python-versions = ">=3.7"

[package.extras]
docs = ["sphinx", "jaraco.packaging (>=8.2)", "rst.linker (>=1.9)"]
testing = ["pytest (>=6)", "pytest-checkdocs (>=2.4)", "pytest-flake8", "pytest-cov", "pytest-enabler (>=1.0.1)", "jaraco.itertools", "func-timeout", "pytest-black (>=0.3.7)", "pytest-mypy"]

[metadata]
lock-version = "1.1"
<<<<<<< HEAD
python-versions = "^3.8"
content-hash = "902ca86ec17c8480e0842cda07a27cee4615ab6e9e834989fd096132a1c048ef"
=======
python-versions = "^3.7"
content-hash = "6aa07ef2e4ca28379b812d3ca00a1e2f45fc18eea620cbd5bd6bc467510b91e7"
>>>>>>> a5f9af40

[metadata.files]
alabaster = [
    {file = "alabaster-0.7.12-py2.py3-none-any.whl", hash = "sha256:446438bdcca0e05bd45ea2de1668c1d9b032e1a9154c2c259092d77031ddd359"},
    {file = "alabaster-0.7.12.tar.gz", hash = "sha256:a661d72d58e6ea8a57f7a86e37d86716863ee5e92788398526d58b26a4e4dc02"},
]
<<<<<<< HEAD
=======
appnope = [
    {file = "appnope-0.1.2-py2.py3-none-any.whl", hash = "sha256:93aa393e9d6c54c5cd570ccadd8edad61ea0c4b9ea7a01409020c9aa019eb442"},
    {file = "appnope-0.1.2.tar.gz", hash = "sha256:dd83cd4b5b460958838f6eb3000c660b1f9caf2a5b1de4264e941512f603258a"},
]
>>>>>>> a5f9af40
argcomplete = [
    {file = "argcomplete-1.12.3-py2.py3-none-any.whl", hash = "sha256:291f0beca7fd49ce285d2f10e4c1c77e9460cf823eef2de54df0c0fec88b0d81"},
    {file = "argcomplete-1.12.3.tar.gz", hash = "sha256:2c7dbffd8c045ea534921e63b0be6fe65e88599990d8dc408ac8c542b72a5445"},
]
atomicwrites = [
    {file = "atomicwrites-1.4.0-py2.py3-none-any.whl", hash = "sha256:6d1784dea7c0c8d4a5172b6c620f40b6e4cbfdf96d783691f2e1302a7b88e197"},
    {file = "atomicwrites-1.4.0.tar.gz", hash = "sha256:ae70396ad1a434f9c7046fd2dd196fc04b12f9e91ffb859164193be8b6168a7a"},
]
attrs = [
    {file = "attrs-21.4.0-py2.py3-none-any.whl", hash = "sha256:2d27e3784d7a565d36ab851fe94887c5eccd6a463168875832a1be79c82828b4"},
    {file = "attrs-21.4.0.tar.gz", hash = "sha256:626ba8234211db98e869df76230a137c4c40a12d72445c45d5f5b716f076e2fd"},
]
babel = [
    {file = "Babel-2.9.1-py2.py3-none-any.whl", hash = "sha256:ab49e12b91d937cd11f0b67cb259a57ab4ad2b59ac7a3b41d6c06c0ac5b0def9"},
    {file = "Babel-2.9.1.tar.gz", hash = "sha256:bc0c176f9f6a994582230df350aa6e05ba2ebe4b3ac317eab29d9be5d2768da0"},
]
<<<<<<< HEAD
=======
backcall = [
    {file = "backcall-0.2.0-py2.py3-none-any.whl", hash = "sha256:fbbce6a29f263178a1f7915c1940bde0ec2b2a967566fe1c65c1dfb7422bd255"},
    {file = "backcall-0.2.0.tar.gz", hash = "sha256:5cbdbf27be5e7cfadb448baf0aa95508f91f2bbc6c6437cd9cd06e2a4c215e1e"},
]
>>>>>>> a5f9af40
bandit = [
    {file = "bandit-1.7.1-py3-none-any.whl", hash = "sha256:f5acd838e59c038a159b5c621cf0f8270b279e884eadd7b782d7491c02add0d4"},
    {file = "bandit-1.7.1.tar.gz", hash = "sha256:a81b00b5436e6880fa8ad6799bc830e02032047713cbb143a12939ac67eb756c"},
]
black = [
    {file = "black-21.12b0-py3-none-any.whl", hash = "sha256:a615e69ae185e08fdd73e4715e260e2479c861b5740057fde6e8b4e3b7dd589f"},
    {file = "black-21.12b0.tar.gz", hash = "sha256:77b80f693a569e2e527958459634f18df9b0ba2625ba4e0c2d5da5be42e6f2b3"},
]
certifi = [
    {file = "certifi-2021.10.8-py2.py3-none-any.whl", hash = "sha256:d62a0163eb4c2344ac042ab2bdf75399a71a2d8c7d47eac2e2ee91b9d6339569"},
    {file = "certifi-2021.10.8.tar.gz", hash = "sha256:78884e7c1d4b00ce3cea67b44566851c4343c120abd683433ce934a68ea58872"},
]
cffi = [
    {file = "cffi-1.15.0-cp27-cp27m-macosx_10_9_x86_64.whl", hash = "sha256:c2502a1a03b6312837279c8c1bd3ebedf6c12c4228ddbad40912d671ccc8a962"},
    {file = "cffi-1.15.0-cp27-cp27m-manylinux1_i686.whl", hash = "sha256:23cfe892bd5dd8941608f93348c0737e369e51c100d03718f108bf1add7bd6d0"},
    {file = "cffi-1.15.0-cp27-cp27m-manylinux1_x86_64.whl", hash = "sha256:41d45de54cd277a7878919867c0f08b0cf817605e4eb94093e7516505d3c8d14"},
    {file = "cffi-1.15.0-cp27-cp27m-win32.whl", hash = "sha256:4a306fa632e8f0928956a41fa8e1d6243c71e7eb59ffbd165fc0b41e316b2474"},
    {file = "cffi-1.15.0-cp27-cp27m-win_amd64.whl", hash = "sha256:e7022a66d9b55e93e1a845d8c9eba2a1bebd4966cd8bfc25d9cd07d515b33fa6"},
    {file = "cffi-1.15.0-cp27-cp27mu-manylinux1_i686.whl", hash = "sha256:14cd121ea63ecdae71efa69c15c5543a4b5fbcd0bbe2aad864baca0063cecf27"},
    {file = "cffi-1.15.0-cp27-cp27mu-manylinux1_x86_64.whl", hash = "sha256:d4d692a89c5cf08a8557fdeb329b82e7bf609aadfaed6c0d79f5a449a3c7c023"},
    {file = "cffi-1.15.0-cp310-cp310-macosx_10_9_x86_64.whl", hash = "sha256:0104fb5ae2391d46a4cb082abdd5c69ea4eab79d8d44eaaf79f1b1fd806ee4c2"},
    {file = "cffi-1.15.0-cp310-cp310-macosx_11_0_arm64.whl", hash = "sha256:91ec59c33514b7c7559a6acda53bbfe1b283949c34fe7440bcf917f96ac0723e"},
    {file = "cffi-1.15.0-cp310-cp310-manylinux_2_12_i686.manylinux2010_i686.whl", hash = "sha256:f5c7150ad32ba43a07c4479f40241756145a1f03b43480e058cfd862bf5041c7"},
    {file = "cffi-1.15.0-cp310-cp310-manylinux_2_12_x86_64.manylinux2010_x86_64.whl", hash = "sha256:00c878c90cb53ccfaae6b8bc18ad05d2036553e6d9d1d9dbcf323bbe83854ca3"},
    {file = "cffi-1.15.0-cp310-cp310-manylinux_2_17_aarch64.manylinux2014_aarch64.whl", hash = "sha256:abb9a20a72ac4e0fdb50dae135ba5e77880518e742077ced47eb1499e29a443c"},
    {file = "cffi-1.15.0-cp310-cp310-manylinux_2_17_ppc64le.manylinux2014_ppc64le.whl", hash = "sha256:a5263e363c27b653a90078143adb3d076c1a748ec9ecc78ea2fb916f9b861962"},
    {file = "cffi-1.15.0-cp310-cp310-manylinux_2_17_s390x.manylinux2014_s390x.whl", hash = "sha256:f54a64f8b0c8ff0b64d18aa76675262e1700f3995182267998c31ae974fbc382"},
    {file = "cffi-1.15.0-cp310-cp310-win32.whl", hash = "sha256:c21c9e3896c23007803a875460fb786118f0cdd4434359577ea25eb556e34c55"},
    {file = "cffi-1.15.0-cp310-cp310-win_amd64.whl", hash = "sha256:5e069f72d497312b24fcc02073d70cb989045d1c91cbd53979366077959933e0"},
    {file = "cffi-1.15.0-cp36-cp36m-macosx_10_9_x86_64.whl", hash = "sha256:64d4ec9f448dfe041705426000cc13e34e6e5bb13736e9fd62e34a0b0c41566e"},
    {file = "cffi-1.15.0-cp36-cp36m-manylinux_2_17_aarch64.manylinux2014_aarch64.whl", hash = "sha256:2756c88cbb94231c7a147402476be2c4df2f6078099a6f4a480d239a8817ae39"},
    {file = "cffi-1.15.0-cp36-cp36m-manylinux_2_17_ppc64le.manylinux2014_ppc64le.whl", hash = "sha256:3b96a311ac60a3f6be21d2572e46ce67f09abcf4d09344c49274eb9e0bf345fc"},
    {file = "cffi-1.15.0-cp36-cp36m-manylinux_2_17_s390x.manylinux2014_s390x.whl", hash = "sha256:75e4024375654472cc27e91cbe9eaa08567f7fbdf822638be2814ce059f58032"},
    {file = "cffi-1.15.0-cp36-cp36m-manylinux_2_5_i686.manylinux1_i686.whl", hash = "sha256:59888172256cac5629e60e72e86598027aca6bf01fa2465bdb676d37636573e8"},
    {file = "cffi-1.15.0-cp36-cp36m-manylinux_2_5_x86_64.manylinux1_x86_64.whl", hash = "sha256:27c219baf94952ae9d50ec19651a687b826792055353d07648a5695413e0c605"},
    {file = "cffi-1.15.0-cp36-cp36m-win32.whl", hash = "sha256:4958391dbd6249d7ad855b9ca88fae690783a6be9e86df65865058ed81fc860e"},
    {file = "cffi-1.15.0-cp36-cp36m-win_amd64.whl", hash = "sha256:f6f824dc3bce0edab5f427efcfb1d63ee75b6fcb7282900ccaf925be84efb0fc"},
    {file = "cffi-1.15.0-cp37-cp37m-macosx_10_9_x86_64.whl", hash = "sha256:06c48159c1abed75c2e721b1715c379fa3200c7784271b3c46df01383b593636"},
    {file = "cffi-1.15.0-cp37-cp37m-manylinux_2_12_i686.manylinux2010_i686.whl", hash = "sha256:c2051981a968d7de9dd2d7b87bcb9c939c74a34626a6e2f8181455dd49ed69e4"},
    {file = "cffi-1.15.0-cp37-cp37m-manylinux_2_12_x86_64.manylinux2010_x86_64.whl", hash = "sha256:fd8a250edc26254fe5b33be00402e6d287f562b6a5b2152dec302fa15bb3e997"},
    {file = "cffi-1.15.0-cp37-cp37m-manylinux_2_17_aarch64.manylinux2014_aarch64.whl", hash = "sha256:91d77d2a782be4274da750752bb1650a97bfd8f291022b379bb8e01c66b4e96b"},
    {file = "cffi-1.15.0-cp37-cp37m-manylinux_2_17_ppc64le.manylinux2014_ppc64le.whl", hash = "sha256:45db3a33139e9c8f7c09234b5784a5e33d31fd6907800b316decad50af323ff2"},
    {file = "cffi-1.15.0-cp37-cp37m-manylinux_2_17_s390x.manylinux2014_s390x.whl", hash = "sha256:263cc3d821c4ab2213cbe8cd8b355a7f72a8324577dc865ef98487c1aeee2bc7"},
    {file = "cffi-1.15.0-cp37-cp37m-win32.whl", hash = "sha256:17771976e82e9f94976180f76468546834d22a7cc404b17c22df2a2c81db0c66"},
    {file = "cffi-1.15.0-cp37-cp37m-win_amd64.whl", hash = "sha256:3415c89f9204ee60cd09b235810be700e993e343a408693e80ce7f6a40108029"},
    {file = "cffi-1.15.0-cp38-cp38-macosx_10_9_x86_64.whl", hash = "sha256:4238e6dab5d6a8ba812de994bbb0a79bddbdf80994e4ce802b6f6f3142fcc880"},
    {file = "cffi-1.15.0-cp38-cp38-manylinux_2_12_i686.manylinux2010_i686.whl", hash = "sha256:0808014eb713677ec1292301ea4c81ad277b6cdf2fdd90fd540af98c0b101d20"},
    {file = "cffi-1.15.0-cp38-cp38-manylinux_2_12_x86_64.manylinux2010_x86_64.whl", hash = "sha256:57e9ac9ccc3101fac9d6014fba037473e4358ef4e89f8e181f8951a2c0162024"},
    {file = "cffi-1.15.0-cp38-cp38-manylinux_2_17_aarch64.manylinux2014_aarch64.whl", hash = "sha256:8b6c2ea03845c9f501ed1313e78de148cd3f6cad741a75d43a29b43da27f2e1e"},
    {file = "cffi-1.15.0-cp38-cp38-manylinux_2_17_ppc64le.manylinux2014_ppc64le.whl", hash = "sha256:10dffb601ccfb65262a27233ac273d552ddc4d8ae1bf93b21c94b8511bffe728"},
    {file = "cffi-1.15.0-cp38-cp38-manylinux_2_17_s390x.manylinux2014_s390x.whl", hash = "sha256:786902fb9ba7433aae840e0ed609f45c7bcd4e225ebb9c753aa39725bb3e6ad6"},
    {file = "cffi-1.15.0-cp38-cp38-win32.whl", hash = "sha256:da5db4e883f1ce37f55c667e5c0de439df76ac4cb55964655906306918e7363c"},
    {file = "cffi-1.15.0-cp38-cp38-win_amd64.whl", hash = "sha256:181dee03b1170ff1969489acf1c26533710231c58f95534e3edac87fff06c443"},
    {file = "cffi-1.15.0-cp39-cp39-macosx_10_9_x86_64.whl", hash = "sha256:45e8636704eacc432a206ac7345a5d3d2c62d95a507ec70d62f23cd91770482a"},
    {file = "cffi-1.15.0-cp39-cp39-macosx_11_0_arm64.whl", hash = "sha256:31fb708d9d7c3f49a60f04cf5b119aeefe5644daba1cd2a0fe389b674fd1de37"},
    {file = "cffi-1.15.0-cp39-cp39-manylinux_2_12_i686.manylinux2010_i686.whl", hash = "sha256:6dc2737a3674b3e344847c8686cf29e500584ccad76204efea14f451d4cc669a"},
    {file = "cffi-1.15.0-cp39-cp39-manylinux_2_12_x86_64.manylinux2010_x86_64.whl", hash = "sha256:74fdfdbfdc48d3f47148976f49fab3251e550a8720bebc99bf1483f5bfb5db3e"},
    {file = "cffi-1.15.0-cp39-cp39-manylinux_2_17_aarch64.manylinux2014_aarch64.whl", hash = "sha256:ffaa5c925128e29efbde7301d8ecaf35c8c60ffbcd6a1ffd3a552177c8e5e796"},
    {file = "cffi-1.15.0-cp39-cp39-manylinux_2_17_ppc64le.manylinux2014_ppc64le.whl", hash = "sha256:3f7d084648d77af029acb79a0ff49a0ad7e9d09057a9bf46596dac9514dc07df"},
    {file = "cffi-1.15.0-cp39-cp39-manylinux_2_17_s390x.manylinux2014_s390x.whl", hash = "sha256:ef1f279350da2c586a69d32fc8733092fd32cc8ac95139a00377841f59a3f8d8"},
    {file = "cffi-1.15.0-cp39-cp39-win32.whl", hash = "sha256:2a23af14f408d53d5e6cd4e3d9a24ff9e05906ad574822a10563efcef137979a"},
    {file = "cffi-1.15.0-cp39-cp39-win_amd64.whl", hash = "sha256:3773c4d81e6e818df2efbc7dd77325ca0dcb688116050fb2b3011218eda36139"},
    {file = "cffi-1.15.0.tar.gz", hash = "sha256:920f0d66a896c2d99f0adbb391f990a84091179542c205fa53ce5787aff87954"},
]
cfgv = [
    {file = "cfgv-3.3.1-py2.py3-none-any.whl", hash = "sha256:c6a0883f3917a037485059700b9e75da2464e6c27051014ad85ba6aaa5884426"},
    {file = "cfgv-3.3.1.tar.gz", hash = "sha256:f5a830efb9ce7a445376bb66ec94c638a9787422f96264c98edc6bdeed8ab736"},
]
charset-normalizer = [
    {file = "charset-normalizer-2.0.10.tar.gz", hash = "sha256:876d180e9d7432c5d1dfd4c5d26b72f099d503e8fcc0feb7532c9289be60fcbd"},
    {file = "charset_normalizer-2.0.10-py3-none-any.whl", hash = "sha256:cb957888737fc0bbcd78e3df769addb41fd1ff8cf950dc9e7ad7793f1bf44455"},
]
chispa = [
    {file = "chispa-0.8.2-py2.py3-none-any.whl", hash = "sha256:a39af09632f09eae45a08fec316aee139357160fae979b9df6cce43f4f7a41de"},
    {file = "chispa-0.8.2.tar.gz", hash = "sha256:f6d3037823ca30f636ad274b26331094f3d08798ea470bc5b5cd1be473972843"},
]
click = [
    {file = "click-8.0.3-py3-none-any.whl", hash = "sha256:353f466495adaeb40b6b5f592f9f91cb22372351c84caeb068132442a4518ef3"},
    {file = "click-8.0.3.tar.gz", hash = "sha256:410e932b050f5eed773c4cda94de75971c89cdb3155a72a0831139a79e5ecb5b"},
]
click-plugins = [
    {file = "click-plugins-1.1.1.tar.gz", hash = "sha256:46ab999744a9d831159c3411bb0c79346d94a444df9a3a3742e9ed63645f264b"},
    {file = "click_plugins-1.1.1-py2.py3-none-any.whl", hash = "sha256:5d262006d3222f5057fd81e1623d4443e41dcda5dc815c06b442aa3c02889fc8"},
]
cligj = [
    {file = "cligj-0.7.2-py3-none-any.whl", hash = "sha256:c1ca117dbce1fe20a5809dc96f01e1c2840f6dcc939b3ddbb1111bf330ba82df"},
    {file = "cligj-0.7.2.tar.gz", hash = "sha256:a4bc13d623356b373c2c27c53dbd9c68cae5d526270bfa71f6c6fa69669c6b27"},
]
colorama = [
    {file = "colorama-0.4.4-py2.py3-none-any.whl", hash = "sha256:9f47eda37229f68eee03b24b9748937c7dc3868f906e8ba69fbcbdd3bc5dc3e2"},
    {file = "colorama-0.4.4.tar.gz", hash = "sha256:5941b2b48a20143d2267e95b1c2a7603ce057ee39fd88e7329b0c292aa16869b"},
]
colorlog = [
    {file = "colorlog-6.6.0-py2.py3-none-any.whl", hash = "sha256:351c51e866c86c3217f08e4b067a7974a678be78f07f85fc2d55b8babde6d94e"},
    {file = "colorlog-6.6.0.tar.gz", hash = "sha256:344f73204009e4c83c5b6beb00b3c45dc70fcdae3c80db919e0a4171d006fde8"},
]
coverage = [
    {file = "coverage-5.5-cp27-cp27m-macosx_10_9_x86_64.whl", hash = "sha256:b6d534e4b2ab35c9f93f46229363e17f63c53ad01330df9f2d6bd1187e5eaacf"},
    {file = "coverage-5.5-cp27-cp27m-manylinux1_i686.whl", hash = "sha256:b7895207b4c843c76a25ab8c1e866261bcfe27bfaa20c192de5190121770672b"},
    {file = "coverage-5.5-cp27-cp27m-manylinux1_x86_64.whl", hash = "sha256:c2723d347ab06e7ddad1a58b2a821218239249a9e4365eaff6649d31180c1669"},
    {file = "coverage-5.5-cp27-cp27m-manylinux2010_i686.whl", hash = "sha256:900fbf7759501bc7807fd6638c947d7a831fc9fdf742dc10f02956ff7220fa90"},
    {file = "coverage-5.5-cp27-cp27m-manylinux2010_x86_64.whl", hash = "sha256:004d1880bed2d97151facef49f08e255a20ceb6f9432df75f4eef018fdd5a78c"},
    {file = "coverage-5.5-cp27-cp27m-win32.whl", hash = "sha256:06191eb60f8d8a5bc046f3799f8a07a2d7aefb9504b0209aff0b47298333302a"},
    {file = "coverage-5.5-cp27-cp27m-win_amd64.whl", hash = "sha256:7501140f755b725495941b43347ba8a2777407fc7f250d4f5a7d2a1050ba8e82"},
    {file = "coverage-5.5-cp27-cp27mu-manylinux1_i686.whl", hash = "sha256:372da284cfd642d8e08ef606917846fa2ee350f64994bebfbd3afb0040436905"},
    {file = "coverage-5.5-cp27-cp27mu-manylinux1_x86_64.whl", hash = "sha256:8963a499849a1fc54b35b1c9f162f4108017b2e6db2c46c1bed93a72262ed083"},
    {file = "coverage-5.5-cp27-cp27mu-manylinux2010_i686.whl", hash = "sha256:869a64f53488f40fa5b5b9dcb9e9b2962a66a87dab37790f3fcfb5144b996ef5"},
    {file = "coverage-5.5-cp27-cp27mu-manylinux2010_x86_64.whl", hash = "sha256:4a7697d8cb0f27399b0e393c0b90f0f1e40c82023ea4d45d22bce7032a5d7b81"},
    {file = "coverage-5.5-cp310-cp310-macosx_10_14_x86_64.whl", hash = "sha256:8d0a0725ad7c1a0bcd8d1b437e191107d457e2ec1084b9f190630a4fb1af78e6"},
    {file = "coverage-5.5-cp310-cp310-manylinux1_x86_64.whl", hash = "sha256:51cb9476a3987c8967ebab3f0fe144819781fca264f57f89760037a2ea191cb0"},
    {file = "coverage-5.5-cp310-cp310-win_amd64.whl", hash = "sha256:c0891a6a97b09c1f3e073a890514d5012eb256845c451bd48f7968ef939bf4ae"},
    {file = "coverage-5.5-cp35-cp35m-macosx_10_9_x86_64.whl", hash = "sha256:3487286bc29a5aa4b93a072e9592f22254291ce96a9fbc5251f566b6b7343cdb"},
    {file = "coverage-5.5-cp35-cp35m-manylinux1_i686.whl", hash = "sha256:deee1077aae10d8fa88cb02c845cfba9b62c55e1183f52f6ae6a2df6a2187160"},
    {file = "coverage-5.5-cp35-cp35m-manylinux1_x86_64.whl", hash = "sha256:f11642dddbb0253cc8853254301b51390ba0081750a8ac03f20ea8103f0c56b6"},
    {file = "coverage-5.5-cp35-cp35m-manylinux2010_i686.whl", hash = "sha256:6c90e11318f0d3c436a42409f2749ee1a115cd8b067d7f14c148f1ce5574d701"},
    {file = "coverage-5.5-cp35-cp35m-manylinux2010_x86_64.whl", hash = "sha256:30c77c1dc9f253283e34c27935fded5015f7d1abe83bc7821680ac444eaf7793"},
    {file = "coverage-5.5-cp35-cp35m-win32.whl", hash = "sha256:9a1ef3b66e38ef8618ce5fdc7bea3d9f45f3624e2a66295eea5e57966c85909e"},
    {file = "coverage-5.5-cp35-cp35m-win_amd64.whl", hash = "sha256:972c85d205b51e30e59525694670de6a8a89691186012535f9d7dbaa230e42c3"},
    {file = "coverage-5.5-cp36-cp36m-macosx_10_9_x86_64.whl", hash = "sha256:af0e781009aaf59e25c5a678122391cb0f345ac0ec272c7961dc5455e1c40066"},
    {file = "coverage-5.5-cp36-cp36m-manylinux1_i686.whl", hash = "sha256:74d881fc777ebb11c63736622b60cb9e4aee5cace591ce274fb69e582a12a61a"},
    {file = "coverage-5.5-cp36-cp36m-manylinux1_x86_64.whl", hash = "sha256:92b017ce34b68a7d67bd6d117e6d443a9bf63a2ecf8567bb3d8c6c7bc5014465"},
    {file = "coverage-5.5-cp36-cp36m-manylinux2010_i686.whl", hash = "sha256:d636598c8305e1f90b439dbf4f66437de4a5e3c31fdf47ad29542478c8508bbb"},
    {file = "coverage-5.5-cp36-cp36m-manylinux2010_x86_64.whl", hash = "sha256:41179b8a845742d1eb60449bdb2992196e211341818565abded11cfa90efb821"},
    {file = "coverage-5.5-cp36-cp36m-win32.whl", hash = "sha256:040af6c32813fa3eae5305d53f18875bedd079960822ef8ec067a66dd8afcd45"},
    {file = "coverage-5.5-cp36-cp36m-win_amd64.whl", hash = "sha256:5fec2d43a2cc6965edc0bb9e83e1e4b557f76f843a77a2496cbe719583ce8184"},
    {file = "coverage-5.5-cp37-cp37m-macosx_10_9_x86_64.whl", hash = "sha256:18ba8bbede96a2c3dde7b868de9dcbd55670690af0988713f0603f037848418a"},
    {file = "coverage-5.5-cp37-cp37m-manylinux1_i686.whl", hash = "sha256:2910f4d36a6a9b4214bb7038d537f015346f413a975d57ca6b43bf23d6563b53"},
    {file = "coverage-5.5-cp37-cp37m-manylinux1_x86_64.whl", hash = "sha256:f0b278ce10936db1a37e6954e15a3730bea96a0997c26d7fee88e6c396c2086d"},
    {file = "coverage-5.5-cp37-cp37m-manylinux2010_i686.whl", hash = "sha256:796c9c3c79747146ebd278dbe1e5c5c05dd6b10cc3bcb8389dfdf844f3ead638"},
    {file = "coverage-5.5-cp37-cp37m-manylinux2010_x86_64.whl", hash = "sha256:53194af30d5bad77fcba80e23a1441c71abfb3e01192034f8246e0d8f99528f3"},
    {file = "coverage-5.5-cp37-cp37m-win32.whl", hash = "sha256:184a47bbe0aa6400ed2d41d8e9ed868b8205046518c52464fde713ea06e3a74a"},
    {file = "coverage-5.5-cp37-cp37m-win_amd64.whl", hash = "sha256:2949cad1c5208b8298d5686d5a85b66aae46d73eec2c3e08c817dd3513e5848a"},
    {file = "coverage-5.5-cp38-cp38-macosx_10_9_x86_64.whl", hash = "sha256:217658ec7187497e3f3ebd901afdca1af062b42cfe3e0dafea4cced3983739f6"},
    {file = "coverage-5.5-cp38-cp38-manylinux1_i686.whl", hash = "sha256:1aa846f56c3d49205c952d8318e76ccc2ae23303351d9270ab220004c580cfe2"},
    {file = "coverage-5.5-cp38-cp38-manylinux1_x86_64.whl", hash = "sha256:24d4a7de75446be83244eabbff746d66b9240ae020ced65d060815fac3423759"},
    {file = "coverage-5.5-cp38-cp38-manylinux2010_i686.whl", hash = "sha256:d1f8bf7b90ba55699b3a5e44930e93ff0189aa27186e96071fac7dd0d06a1873"},
    {file = "coverage-5.5-cp38-cp38-manylinux2010_x86_64.whl", hash = "sha256:970284a88b99673ccb2e4e334cfb38a10aab7cd44f7457564d11898a74b62d0a"},
    {file = "coverage-5.5-cp38-cp38-win32.whl", hash = "sha256:01d84219b5cdbfc8122223b39a954820929497a1cb1422824bb86b07b74594b6"},
    {file = "coverage-5.5-cp38-cp38-win_amd64.whl", hash = "sha256:2e0d881ad471768bf6e6c2bf905d183543f10098e3b3640fc029509530091502"},
    {file = "coverage-5.5-cp39-cp39-macosx_10_9_x86_64.whl", hash = "sha256:d1f9ce122f83b2305592c11d64f181b87153fc2c2bbd3bb4a3dde8303cfb1a6b"},
    {file = "coverage-5.5-cp39-cp39-manylinux1_i686.whl", hash = "sha256:13c4ee887eca0f4c5a247b75398d4114c37882658300e153113dafb1d76de529"},
    {file = "coverage-5.5-cp39-cp39-manylinux1_x86_64.whl", hash = "sha256:52596d3d0e8bdf3af43db3e9ba8dcdaac724ba7b5ca3f6358529d56f7a166f8b"},
    {file = "coverage-5.5-cp39-cp39-manylinux2010_i686.whl", hash = "sha256:2cafbbb3af0733db200c9b5f798d18953b1a304d3f86a938367de1567f4b5bff"},
    {file = "coverage-5.5-cp39-cp39-manylinux2010_x86_64.whl", hash = "sha256:44d654437b8ddd9eee7d1eaee28b7219bec228520ff809af170488fd2fed3e2b"},
    {file = "coverage-5.5-cp39-cp39-win32.whl", hash = "sha256:d314ed732c25d29775e84a960c3c60808b682c08d86602ec2c3008e1202e3bb6"},
    {file = "coverage-5.5-cp39-cp39-win_amd64.whl", hash = "sha256:13034c4409db851670bc9acd836243aeee299949bd5673e11844befcb0149f03"},
    {file = "coverage-5.5-pp36-none-any.whl", hash = "sha256:f030f8873312a16414c0d8e1a1ddff2d3235655a2174e3648b4fa66b3f2f1079"},
    {file = "coverage-5.5-pp37-none-any.whl", hash = "sha256:2a3859cb82dcbda1cfd3e6f71c27081d18aa251d20a17d87d26d4cd216fb0af4"},
    {file = "coverage-5.5.tar.gz", hash = "sha256:ebe78fe9a0e874362175b02371bdfbee64d8edc42a044253ddf4ee7d3c15212c"},
]
darglint = [
    {file = "darglint-1.8.1-py3-none-any.whl", hash = "sha256:5ae11c259c17b0701618a20c3da343a3eb98b3bc4b5a83d31cdd94f5ebdced8d"},
    {file = "darglint-1.8.1.tar.gz", hash = "sha256:080d5106df149b199822e7ee7deb9c012b49891538f14a11be681044f0bb20da"},
]
debugpy = [
    {file = "debugpy-1.5.1-cp310-cp310-manylinux_2_5_x86_64.manylinux1_x86_64.manylinux_2_12_x86_64.manylinux2010_x86_64.whl", hash = "sha256:70b422c63a833630c33e3f9cdbd9b6971f8c5afd452697e464339a21bbe862ba"},
    {file = "debugpy-1.5.1-cp310-cp310-win32.whl", hash = "sha256:3a457ad9c0059a21a6c7d563c1f18e924f5cf90278c722bd50ede6f56b77c7fe"},
    {file = "debugpy-1.5.1-cp310-cp310-win_amd64.whl", hash = "sha256:5d76a4fd028d8009c3faf1185b4b78ceb2273dd2499447664b03939e0368bb90"},
    {file = "debugpy-1.5.1-cp36-cp36m-macosx_10_15_x86_64.whl", hash = "sha256:16db27b4b91991442f91d73604d32080b30de655aca9ba821b1972ea8171021b"},
    {file = "debugpy-1.5.1-cp36-cp36m-manylinux_2_5_x86_64.manylinux1_x86_64.manylinux_2_12_x86_64.manylinux2010_x86_64.whl", hash = "sha256:2b073ad5e8d8c488fbb6a116986858bab0c9c4558f28deb8832c7a5a27405bd6"},
    {file = "debugpy-1.5.1-cp36-cp36m-win32.whl", hash = "sha256:318f81f37341e4e054b4267d39896b73cddb3612ca13b39d7eea45af65165e1d"},
    {file = "debugpy-1.5.1-cp36-cp36m-win_amd64.whl", hash = "sha256:b5b3157372e0e0a1297a8b6b5280bcf1d35a40f436c7973771c972726d1e32d5"},
    {file = "debugpy-1.5.1-cp37-cp37m-macosx_10_15_x86_64.whl", hash = "sha256:1ec3a086e14bba6c472632025b8fe5bdfbaef2afa1ebd5c6615ce6ed8d89bc67"},
    {file = "debugpy-1.5.1-cp37-cp37m-manylinux_2_5_x86_64.manylinux1_x86_64.manylinux_2_12_x86_64.manylinux2010_x86_64.whl", hash = "sha256:26fbe53cca45a608679094791ce587b6e2798acd1d4777a8b303b07622e85182"},
    {file = "debugpy-1.5.1-cp37-cp37m-win32.whl", hash = "sha256:d876db8c312eeb02d85611e0f696abe66a2c1515e6405943609e725d5ff36f2a"},
    {file = "debugpy-1.5.1-cp37-cp37m-win_amd64.whl", hash = "sha256:4404a62fb5332ea5c8c9132290eef50b3a0ba38cecacad5529e969a783bcbdd7"},
    {file = "debugpy-1.5.1-cp38-cp38-macosx_10_15_x86_64.whl", hash = "sha256:f3a3dca9104aa14fd4210edcce6d9ce2b65bd9618c0b222135a40b9d6e2a9eeb"},
    {file = "debugpy-1.5.1-cp38-cp38-manylinux_2_5_x86_64.manylinux1_x86_64.manylinux_2_12_x86_64.manylinux2010_x86_64.whl", hash = "sha256:b2df2c373e85871086bd55271c929670cd4e1dba63e94a08d442db830646203b"},
    {file = "debugpy-1.5.1-cp38-cp38-win32.whl", hash = "sha256:82f5f9ce93af6861a0713f804e62ab390bb12a17f113153e47fea8bbb1dfbe36"},
    {file = "debugpy-1.5.1-cp38-cp38-win_amd64.whl", hash = "sha256:17a25ce9d7714f92fc97ef00cc06269d7c2b163094990ada30156ed31d9a5030"},
    {file = "debugpy-1.5.1-cp39-cp39-macosx_10_15_x86_64.whl", hash = "sha256:01e98c594b3e66d529e40edf314f849cd1a21f7a013298df58cd8e263bf8e184"},
    {file = "debugpy-1.5.1-cp39-cp39-manylinux_2_5_x86_64.manylinux1_x86_64.manylinux_2_12_x86_64.manylinux2010_x86_64.whl", hash = "sha256:f73988422b17f071ad3c4383551ace1ba5ed810cbab5f9c362783d22d40a08dc"},
    {file = "debugpy-1.5.1-cp39-cp39-win32.whl", hash = "sha256:23df67fc56d59e386c342428a7953c2c06cc226d8525b11319153e96afb65b0c"},
    {file = "debugpy-1.5.1-cp39-cp39-win_amd64.whl", hash = "sha256:a2aa64f6d2ca7ded8a7e8a4e7cae3bc71866b09876b7b05cecad231779cb9156"},
    {file = "debugpy-1.5.1-py2.py3-none-any.whl", hash = "sha256:194f95dd3e84568b5489aab5689a3a2c044e8fdc06f1890b8b4f70b6b89f2778"},
    {file = "debugpy-1.5.1.zip", hash = "sha256:d2b09e91fbd1efa4f4fda121d49af89501beda50c18ed7499712c71a4bf3452e"},
]
decorator = [
    {file = "decorator-5.1.1-py3-none-any.whl", hash = "sha256:b8c3f85900b9dc423225913c5aace94729fe1fa9763b38939a95226f02d37186"},
    {file = "decorator-5.1.1.tar.gz", hash = "sha256:637996211036b6385ef91435e4fae22989472f9d571faba8927ba8253acbc330"},
]
distlib = [
    {file = "distlib-0.3.4-py2.py3-none-any.whl", hash = "sha256:6564fe0a8f51e734df6333d08b8b94d4ea8ee6b99b5ed50613f731fd4089f34b"},
    {file = "distlib-0.3.4.zip", hash = "sha256:e4b58818180336dc9c529bfb9a0b58728ffc09ad92027a3f30b7cd91e3458579"},
]
docutils = [
    {file = "docutils-0.17.1-py2.py3-none-any.whl", hash = "sha256:cf316c8370a737a022b72b56874f6602acf974a37a9fba42ec2876387549fc61"},
    {file = "docutils-0.17.1.tar.gz", hash = "sha256:686577d2e4c32380bb50cbb22f575ed742d58168cee37e99117a854bcd88f125"},
]
dparse = [
    {file = "dparse-0.5.1-py3-none-any.whl", hash = "sha256:e953a25e44ebb60a5c6efc2add4420c177f1d8404509da88da9729202f306994"},
    {file = "dparse-0.5.1.tar.gz", hash = "sha256:a1b5f169102e1c894f9a7d5ccf6f9402a836a5d24be80a986c7ce9eaed78f367"},
]
entrypoints = [
    {file = "entrypoints-0.3-py2.py3-none-any.whl", hash = "sha256:589f874b313739ad35be6e0cd7efde2a4e9b6fea91edcc34e58ecbb8dbe56d19"},
    {file = "entrypoints-0.3.tar.gz", hash = "sha256:c70dd71abe5a8c85e55e12c19bd91ccfeec11a6e99044204511f9ed547d48451"},
]
filelock = [
    {file = "filelock-3.4.2-py3-none-any.whl", hash = "sha256:cf0fc6a2f8d26bd900f19bf33915ca70ba4dd8c56903eeb14e1e7a2fd7590146"},
    {file = "filelock-3.4.2.tar.gz", hash = "sha256:38b4f4c989f9d06d44524df1b24bd19e167d851f19b50bf3e3559952dddc5b80"},
]
fiona = [
    {file = "Fiona-1.8.20-cp36-cp36m-macosx_10_9_x86_64.whl", hash = "sha256:02880556540e36ad6aac97687799d9b3093c354787a47bc0e73026c7fc15f1b3"},
    {file = "Fiona-1.8.20-cp36-cp36m-manylinux_2_5_x86_64.manylinux1_x86_64.whl", hash = "sha256:3f668c471fa2f8c9c0a9ca83639cb2c8dcc93edc3d93d43dba2f9e8da38ad53e"},
    {file = "Fiona-1.8.20-cp37-cp37m-macosx_10_9_x86_64.whl", hash = "sha256:54f81039e913d0f88728ef23edf5a69038dec94dea54f4c799f972ba8e2a7d40"},
    {file = "Fiona-1.8.20-cp37-cp37m-manylinux1_x86_64.whl", hash = "sha256:328340a448bed5c43d119f61f760368a04d13a302c59d2fccb051a3ff021f4b8"},
    {file = "Fiona-1.8.20-cp38-cp38-macosx_10_9_x86_64.whl", hash = "sha256:03f910380dbe684730b59b817aa030e6e9a3ee79211b66c6db2d1c8fe6ea12de"},
    {file = "Fiona-1.8.20-cp38-cp38-manylinux_2_5_x86_64.manylinux1_x86_64.whl", hash = "sha256:bef100ebd82afb9a4d67096216e82611b82ca9341330e4805832d7ff8c9bc1f7"},
    {file = "Fiona-1.8.20-cp39-cp39-macosx_10_9_x86_64.whl", hash = "sha256:5e1cef608c6de9039eaa65b395024096e3189ab0559a5a328c68c4690c3302ce"},
    {file = "Fiona-1.8.20-cp39-cp39-manylinux_2_5_x86_64.manylinux1_x86_64.whl", hash = "sha256:e72e4a5b84ec410be531d4fe4c1a5c87c6c0e92d01116c145c0f1b33f81c8080"},
    {file = "Fiona-1.8.20.tar.gz", hash = "sha256:a70502d2857b82f749c09cb0dea3726787747933a2a1599b5ab787d74e3c143b"},
]
flake8 = [
    {file = "flake8-4.0.1-py2.py3-none-any.whl", hash = "sha256:479b1304f72536a55948cb40a32dce8bb0ffe3501e26eaf292c7e60eb5e0428d"},
    {file = "flake8-4.0.1.tar.gz", hash = "sha256:806e034dda44114815e23c16ef92f95c91e4c71100ff52813adf7132a6ad870d"},
]
flake8-annotations = [
    {file = "flake8-annotations-2.7.0.tar.gz", hash = "sha256:52e53c05b0c06cac1c2dec192ea2c36e85081238add3bd99421d56f574b9479b"},
    {file = "flake8_annotations-2.7.0-py3-none-any.whl", hash = "sha256:3edfbbfb58e404868834fe6ec3eaf49c139f64f0701259f707d043185545151e"},
]
flake8-bandit = [
    {file = "flake8_bandit-2.1.2.tar.gz", hash = "sha256:687fc8da2e4a239b206af2e54a90093572a60d0954f3054e23690739b0b0de3b"},
]
flake8-black = [
    {file = "flake8-black-0.2.3.tar.gz", hash = "sha256:c199844bc1b559d91195ebe8620216f21ed67f2cc1ff6884294c91a0d2492684"},
    {file = "flake8_black-0.2.3-py3-none-any.whl", hash = "sha256:cc080ba5b3773b69ba102b6617a00cc4ecbad8914109690cfda4d565ea435d96"},
]
flake8-bugbear = [
    {file = "flake8-bugbear-21.11.29.tar.gz", hash = "sha256:8b04cb2fafc6a78e1a9d873bd3988e4282f7959bb6b0d7c1ae648ec09b937a7b"},
    {file = "flake8_bugbear-21.11.29-py36.py37.py38-none-any.whl", hash = "sha256:179e41ddae5de5e3c20d1f61736feeb234e70958fbb56ab3c28a67739c8e9a82"},
]
flake8-docstrings = [
    {file = "flake8-docstrings-1.6.0.tar.gz", hash = "sha256:9fe7c6a306064af8e62a055c2f61e9eb1da55f84bb39caef2b84ce53708ac34b"},
    {file = "flake8_docstrings-1.6.0-py2.py3-none-any.whl", hash = "sha256:99cac583d6c7e32dd28bbfbef120a7c0d1b6dde4adb5a9fd441c4227a6534bde"},
]
flake8-isort = [
    {file = "flake8-isort-4.1.1.tar.gz", hash = "sha256:d814304ab70e6e58859bc5c3e221e2e6e71c958e7005239202fee19c24f82717"},
    {file = "flake8_isort-4.1.1-py3-none-any.whl", hash = "sha256:c4e8b6dcb7be9b71a02e6e5d4196cefcef0f3447be51e82730fb336fff164949"},
]
flake8-polyfill = [
    {file = "flake8-polyfill-1.0.2.tar.gz", hash = "sha256:e44b087597f6da52ec6393a709e7108b2905317d0c0b744cdca6208e670d8eda"},
    {file = "flake8_polyfill-1.0.2-py2.py3-none-any.whl", hash = "sha256:12be6a34ee3ab795b19ca73505e7b55826d5f6ad7230d31b18e106400169b9e9"},
]
gdal = [
    {file = "GDAL-3.4.1.tar.gz", hash = "sha256:b19e8143bc2c0d3e222789a465d82b6874236eb78801aec608bf5c8c44d20fcf"},
]
geopandas = [
    {file = "geopandas-0.10.2-py2.py3-none-any.whl", hash = "sha256:1722853464441b603d9be3d35baf8bde43831424a891e82a8545eb8997b65d6c"},
    {file = "geopandas-0.10.2.tar.gz", hash = "sha256:efbf47e70732e25c3727222019c92b39b2e0a66ebe4fe379fbe1aa43a2a871db"},
]
gitdb = [
    {file = "gitdb-4.0.9-py3-none-any.whl", hash = "sha256:8033ad4e853066ba6ca92050b9df2f89301b8fc8bf7e9324d412a63f8bf1a8fd"},
    {file = "gitdb-4.0.9.tar.gz", hash = "sha256:bac2fd45c0a1c9cf619e63a90d62bdc63892ef92387424b855792a6cabe789aa"},
]
gitpython = [
    {file = "GitPython-3.1.26-py3-none-any.whl", hash = "sha256:26ac35c212d1f7b16036361ca5cff3ec66e11753a0d677fb6c48fa4e1a9dd8d6"},
    {file = "GitPython-3.1.26.tar.gz", hash = "sha256:fc8868f63a2e6d268fb25f481995ba185a85a66fcad126f039323ff6635669ee"},
]
identify = [
    {file = "identify-2.4.5-py2.py3-none-any.whl", hash = "sha256:d27d10099844741c277b45d809bd452db0d70a9b41ea3cd93799ebbbcc6dcb29"},
    {file = "identify-2.4.5.tar.gz", hash = "sha256:d11469ff952a4d7fd7f9be520d335dc450f585d474b39b5dfb86a500831ab6c7"},
]
idna = [
    {file = "idna-3.3-py3-none-any.whl", hash = "sha256:84d9dd047ffa80596e0f246e2eab0b391788b0503584e8945f2368256d2735ff"},
    {file = "idna-3.3.tar.gz", hash = "sha256:9d643ff0a55b762d5cdb124b8eaa99c66322e2157b69160bc32796e824360e6d"},
]
imagesize = [
    {file = "imagesize-1.3.0-py2.py3-none-any.whl", hash = "sha256:1db2f82529e53c3e929e8926a1fa9235aa82d0bd0c580359c67ec31b2fddaa8c"},
    {file = "imagesize-1.3.0.tar.gz", hash = "sha256:cd1750d452385ca327479d45b64d9c7729ecf0b3969a58148298c77092261f9d"},
]
importlib-metadata = [
<<<<<<< HEAD
    {file = "importlib_metadata-4.10.1-py3-none-any.whl", hash = "sha256:899e2a40a8c4a1aec681feef45733de8a6c58f3f6a0dbed2eb6574b4387a77b6"},
    {file = "importlib_metadata-4.10.1.tar.gz", hash = "sha256:951f0d8a5b7260e9db5e41d429285b5f451e928479f19d80818878527d36e95e"},
=======
    {file = "importlib_metadata-4.2.0-py3-none-any.whl", hash = "sha256:057e92c15bc8d9e8109738a48db0ccb31b4d9d5cfbee5a8670879a30be66304b"},
    {file = "importlib_metadata-4.2.0.tar.gz", hash = "sha256:b7e52a1f8dec14a75ea73e0891f3060099ca1d8e6a462a4dff11c3e119ea1b31"},
>>>>>>> a5f9af40
]
iniconfig = [
    {file = "iniconfig-1.1.1-py2.py3-none-any.whl", hash = "sha256:011e24c64b7f47f6ebd835bb12a743f2fbe9a26d4cecaa7f53bc4f35ee9da8b3"},
    {file = "iniconfig-1.1.1.tar.gz", hash = "sha256:bc3af051d7d14b2ee5ef9969666def0cd1a000e121eaea580d4a313df4b37f32"},
]
ipykernel = [
    {file = "ipykernel-6.7.0-py3-none-any.whl", hash = "sha256:6203ccd5510ff148e9433fd4a2707c5ce8d688f026427f46e13d7ebf9b3e9787"},
    {file = "ipykernel-6.7.0.tar.gz", hash = "sha256:d82b904fdc2fd8c7b1fbe0fa481c68a11b4cd4c8ef07e6517da1f10cc3114d24"},
]
ipython = [
    {file = "ipython-7.31.1-py3-none-any.whl", hash = "sha256:55df3e0bd0f94e715abd968bedd89d4e8a7bce4bf498fb123fed4f5398fea874"},
    {file = "ipython-7.31.1.tar.gz", hash = "sha256:b5548ec5329a4bcf054a5deed5099b0f9622eb9ea51aaa7104d215fece201d8c"},
]
isort = [
    {file = "isort-5.10.1-py3-none-any.whl", hash = "sha256:6f62d78e2f89b4500b080fe3a81690850cd254227f27f75c3a0c491a1f351ba7"},
    {file = "isort-5.10.1.tar.gz", hash = "sha256:e8443a5e7a020e9d7f97f1d7d9cd17c88bcb3bc7e218bf9cf5095fe550be2951"},
]
<<<<<<< HEAD
=======
jedi = [
    {file = "jedi-0.18.1-py2.py3-none-any.whl", hash = "sha256:637c9635fcf47945ceb91cd7f320234a7be540ded6f3e99a50cb6febdfd1ba8d"},
    {file = "jedi-0.18.1.tar.gz", hash = "sha256:74137626a64a99c8eb6ae5832d99b3bdd7d29a3850fe2aa80a4126b2a7d949ab"},
]
>>>>>>> a5f9af40
jinja2 = [
    {file = "Jinja2-3.0.3-py3-none-any.whl", hash = "sha256:077ce6014f7b40d03b47d1f1ca4b0fc8328a692bd284016f806ed0eaca390ad8"},
    {file = "Jinja2-3.0.3.tar.gz", hash = "sha256:611bb273cd68f3b993fabdc4064fc858c5b47a973cb5aa7999ec1ba405c87cd7"},
]
<<<<<<< HEAD
markdown-it-py = [
    {file = "markdown-it-py-2.0.0.tar.gz", hash = "sha256:c138a596f6c9988e0b5fa3299bc38ffa76c75076bc178e8dfac40a84343c7022"},
    {file = "markdown_it_py-2.0.0-py3-none-any.whl", hash = "sha256:15cc69c5b7c493ba8603722b710e39ce3fab2961994179fb4fa1c99b070d2059"},
=======
jupyter-client = [
    {file = "jupyter_client-7.1.2-py3-none-any.whl", hash = "sha256:d56f1c57bef42ff31e61b1185d3348a5b2bcde7c9a05523ae4dbe5ee0871797c"},
    {file = "jupyter_client-7.1.2.tar.gz", hash = "sha256:4ea61033726c8e579edb55626d8ee2e6bf0a83158ddf3751b8dd46b2c5cd1e96"},
]
jupyter-core = [
    {file = "jupyter_core-4.9.1-py3-none-any.whl", hash = "sha256:1c091f3bbefd6f2a8782f2c1db662ca8478ac240e962ae2c66f0b87c818154ea"},
    {file = "jupyter_core-4.9.1.tar.gz", hash = "sha256:dce8a7499da5a53ae3afd5a9f4b02e5df1d57250cf48f3ad79da23b4778cd6fa"},
]
markdown-it-py = [
    {file = "markdown-it-py-2.0.1.tar.gz", hash = "sha256:7b5c153ae1ab2cde00a33938bce68f3ad5d68fbe363f946de7d28555bed4e08a"},
    {file = "markdown_it_py-2.0.1-py3-none-any.whl", hash = "sha256:31974138ca8cafbcb62213f4974b29571b940e78364584729233f59b8dfdb8bd"},
>>>>>>> a5f9af40
]
markupsafe = [
    {file = "MarkupSafe-2.0.1-cp310-cp310-macosx_10_9_universal2.whl", hash = "sha256:d8446c54dc28c01e5a2dbac5a25f071f6653e6e40f3a8818e8b45d790fe6ef53"},
    {file = "MarkupSafe-2.0.1-cp310-cp310-macosx_10_9_x86_64.whl", hash = "sha256:36bc903cbb393720fad60fc28c10de6acf10dc6cc883f3e24ee4012371399a38"},
    {file = "MarkupSafe-2.0.1-cp310-cp310-manylinux_2_17_aarch64.manylinux2014_aarch64.whl", hash = "sha256:2d7d807855b419fc2ed3e631034685db6079889a1f01d5d9dac950f764da3dad"},
    {file = "MarkupSafe-2.0.1-cp310-cp310-manylinux_2_5_i686.manylinux1_i686.manylinux_2_12_i686.manylinux2010_i686.whl", hash = "sha256:add36cb2dbb8b736611303cd3bfcee00afd96471b09cda130da3581cbdc56a6d"},
    {file = "MarkupSafe-2.0.1-cp310-cp310-manylinux_2_5_x86_64.manylinux1_x86_64.manylinux_2_12_x86_64.manylinux2010_x86_64.whl", hash = "sha256:168cd0a3642de83558a5153c8bd34f175a9a6e7f6dc6384b9655d2697312a646"},
    {file = "MarkupSafe-2.0.1-cp310-cp310-musllinux_1_1_aarch64.whl", hash = "sha256:4dc8f9fb58f7364b63fd9f85013b780ef83c11857ae79f2feda41e270468dd9b"},
    {file = "MarkupSafe-2.0.1-cp310-cp310-musllinux_1_1_i686.whl", hash = "sha256:20dca64a3ef2d6e4d5d615a3fd418ad3bde77a47ec8a23d984a12b5b4c74491a"},
    {file = "MarkupSafe-2.0.1-cp310-cp310-musllinux_1_1_x86_64.whl", hash = "sha256:cdfba22ea2f0029c9261a4bd07e830a8da012291fbe44dc794e488b6c9bb353a"},
    {file = "MarkupSafe-2.0.1-cp310-cp310-win32.whl", hash = "sha256:99df47edb6bda1249d3e80fdabb1dab8c08ef3975f69aed437cb69d0a5de1e28"},
    {file = "MarkupSafe-2.0.1-cp310-cp310-win_amd64.whl", hash = "sha256:e0f138900af21926a02425cf736db95be9f4af72ba1bb21453432a07f6082134"},
    {file = "MarkupSafe-2.0.1-cp36-cp36m-macosx_10_9_x86_64.whl", hash = "sha256:f9081981fe268bd86831e5c75f7de206ef275defcb82bc70740ae6dc507aee51"},
    {file = "MarkupSafe-2.0.1-cp36-cp36m-manylinux1_i686.whl", hash = "sha256:0955295dd5eec6cb6cc2fe1698f4c6d84af2e92de33fbcac4111913cd100a6ff"},
    {file = "MarkupSafe-2.0.1-cp36-cp36m-manylinux1_x86_64.whl", hash = "sha256:0446679737af14f45767963a1a9ef7620189912317d095f2d9ffa183a4d25d2b"},
    {file = "MarkupSafe-2.0.1-cp36-cp36m-manylinux2010_i686.whl", hash = "sha256:f826e31d18b516f653fe296d967d700fddad5901ae07c622bb3705955e1faa94"},
    {file = "MarkupSafe-2.0.1-cp36-cp36m-manylinux2010_x86_64.whl", hash = "sha256:fa130dd50c57d53368c9d59395cb5526eda596d3ffe36666cd81a44d56e48872"},
    {file = "MarkupSafe-2.0.1-cp36-cp36m-manylinux2014_aarch64.whl", hash = "sha256:905fec760bd2fa1388bb5b489ee8ee5f7291d692638ea5f67982d968366bef9f"},
    {file = "MarkupSafe-2.0.1-cp36-cp36m-manylinux_2_17_aarch64.manylinux2014_aarch64.whl", hash = "sha256:bf5d821ffabf0ef3533c39c518f3357b171a1651c1ff6827325e4489b0e46c3c"},
    {file = "MarkupSafe-2.0.1-cp36-cp36m-manylinux_2_5_i686.manylinux1_i686.manylinux_2_12_i686.manylinux2010_i686.whl", hash = "sha256:0d4b31cc67ab36e3392bbf3862cfbadac3db12bdd8b02a2731f509ed5b829724"},
    {file = "MarkupSafe-2.0.1-cp36-cp36m-manylinux_2_5_x86_64.manylinux1_x86_64.manylinux_2_12_x86_64.manylinux2010_x86_64.whl", hash = "sha256:baa1a4e8f868845af802979fcdbf0bb11f94f1cb7ced4c4b8a351bb60d108145"},
    {file = "MarkupSafe-2.0.1-cp36-cp36m-musllinux_1_1_aarch64.whl", hash = "sha256:deb993cacb280823246a026e3b2d81c493c53de6acfd5e6bfe31ab3402bb37dd"},
    {file = "MarkupSafe-2.0.1-cp36-cp36m-musllinux_1_1_i686.whl", hash = "sha256:63f3268ba69ace99cab4e3e3b5840b03340efed0948ab8f78d2fd87ee5442a4f"},
    {file = "MarkupSafe-2.0.1-cp36-cp36m-musllinux_1_1_x86_64.whl", hash = "sha256:8d206346619592c6200148b01a2142798c989edcb9c896f9ac9722a99d4e77e6"},
    {file = "MarkupSafe-2.0.1-cp36-cp36m-win32.whl", hash = "sha256:6c4ca60fa24e85fe25b912b01e62cb969d69a23a5d5867682dd3e80b5b02581d"},
    {file = "MarkupSafe-2.0.1-cp36-cp36m-win_amd64.whl", hash = "sha256:b2f4bf27480f5e5e8ce285a8c8fd176c0b03e93dcc6646477d4630e83440c6a9"},
    {file = "MarkupSafe-2.0.1-cp37-cp37m-macosx_10_9_x86_64.whl", hash = "sha256:0717a7390a68be14b8c793ba258e075c6f4ca819f15edfc2a3a027c823718567"},
    {file = "MarkupSafe-2.0.1-cp37-cp37m-manylinux1_i686.whl", hash = "sha256:6557b31b5e2c9ddf0de32a691f2312a32f77cd7681d8af66c2692efdbef84c18"},
    {file = "MarkupSafe-2.0.1-cp37-cp37m-manylinux1_x86_64.whl", hash = "sha256:49e3ceeabbfb9d66c3aef5af3a60cc43b85c33df25ce03d0031a608b0a8b2e3f"},
    {file = "MarkupSafe-2.0.1-cp37-cp37m-manylinux2010_i686.whl", hash = "sha256:d7f9850398e85aba693bb640262d3611788b1f29a79f0c93c565694658f4071f"},
    {file = "MarkupSafe-2.0.1-cp37-cp37m-manylinux2010_x86_64.whl", hash = "sha256:6a7fae0dd14cf60ad5ff42baa2e95727c3d81ded453457771d02b7d2b3f9c0c2"},
    {file = "MarkupSafe-2.0.1-cp37-cp37m-manylinux2014_aarch64.whl", hash = "sha256:b7f2d075102dc8c794cbde1947378051c4e5180d52d276987b8d28a3bd58c17d"},
    {file = "MarkupSafe-2.0.1-cp37-cp37m-manylinux_2_17_aarch64.manylinux2014_aarch64.whl", hash = "sha256:e9936f0b261d4df76ad22f8fee3ae83b60d7c3e871292cd42f40b81b70afae85"},
    {file = "MarkupSafe-2.0.1-cp37-cp37m-manylinux_2_5_i686.manylinux1_i686.manylinux_2_12_i686.manylinux2010_i686.whl", hash = "sha256:2a7d351cbd8cfeb19ca00de495e224dea7e7d919659c2841bbb7f420ad03e2d6"},
    {file = "MarkupSafe-2.0.1-cp37-cp37m-manylinux_2_5_x86_64.manylinux1_x86_64.manylinux_2_12_x86_64.manylinux2010_x86_64.whl", hash = "sha256:60bf42e36abfaf9aff1f50f52644b336d4f0a3fd6d8a60ca0d054ac9f713a864"},
    {file = "MarkupSafe-2.0.1-cp37-cp37m-musllinux_1_1_aarch64.whl", hash = "sha256:d6c7ebd4e944c85e2c3421e612a7057a2f48d478d79e61800d81468a8d842207"},
    {file = "MarkupSafe-2.0.1-cp37-cp37m-musllinux_1_1_i686.whl", hash = "sha256:f0567c4dc99f264f49fe27da5f735f414c4e7e7dd850cfd8e69f0862d7c74ea9"},
    {file = "MarkupSafe-2.0.1-cp37-cp37m-musllinux_1_1_x86_64.whl", hash = "sha256:89c687013cb1cd489a0f0ac24febe8c7a666e6e221b783e53ac50ebf68e45d86"},
    {file = "MarkupSafe-2.0.1-cp37-cp37m-win32.whl", hash = "sha256:a30e67a65b53ea0a5e62fe23682cfe22712e01f453b95233b25502f7c61cb415"},
    {file = "MarkupSafe-2.0.1-cp37-cp37m-win_amd64.whl", hash = "sha256:611d1ad9a4288cf3e3c16014564df047fe08410e628f89805e475368bd304914"},
    {file = "MarkupSafe-2.0.1-cp38-cp38-macosx_10_9_universal2.whl", hash = "sha256:5bb28c636d87e840583ee3adeb78172efc47c8b26127267f54a9c0ec251d41a9"},
    {file = "MarkupSafe-2.0.1-cp38-cp38-macosx_10_9_x86_64.whl", hash = "sha256:be98f628055368795d818ebf93da628541e10b75b41c559fdf36d104c5787066"},
    {file = "MarkupSafe-2.0.1-cp38-cp38-manylinux1_i686.whl", hash = "sha256:1d609f577dc6e1aa17d746f8bd3c31aa4d258f4070d61b2aa5c4166c1539de35"},
    {file = "MarkupSafe-2.0.1-cp38-cp38-manylinux1_x86_64.whl", hash = "sha256:7d91275b0245b1da4d4cfa07e0faedd5b0812efc15b702576d103293e252af1b"},
    {file = "MarkupSafe-2.0.1-cp38-cp38-manylinux2010_i686.whl", hash = "sha256:01a9b8ea66f1658938f65b93a85ebe8bc016e6769611be228d797c9d998dd298"},
    {file = "MarkupSafe-2.0.1-cp38-cp38-manylinux2010_x86_64.whl", hash = "sha256:47ab1e7b91c098ab893b828deafa1203de86d0bc6ab587b160f78fe6c4011f75"},
    {file = "MarkupSafe-2.0.1-cp38-cp38-manylinux2014_aarch64.whl", hash = "sha256:97383d78eb34da7e1fa37dd273c20ad4320929af65d156e35a5e2d89566d9dfb"},
    {file = "MarkupSafe-2.0.1-cp38-cp38-manylinux_2_17_aarch64.manylinux2014_aarch64.whl", hash = "sha256:6fcf051089389abe060c9cd7caa212c707e58153afa2c649f00346ce6d260f1b"},
    {file = "MarkupSafe-2.0.1-cp38-cp38-manylinux_2_5_i686.manylinux1_i686.manylinux_2_12_i686.manylinux2010_i686.whl", hash = "sha256:5855f8438a7d1d458206a2466bf82b0f104a3724bf96a1c781ab731e4201731a"},
    {file = "MarkupSafe-2.0.1-cp38-cp38-manylinux_2_5_x86_64.manylinux1_x86_64.manylinux_2_12_x86_64.manylinux2010_x86_64.whl", hash = "sha256:3dd007d54ee88b46be476e293f48c85048603f5f516008bee124ddd891398ed6"},
    {file = "MarkupSafe-2.0.1-cp38-cp38-musllinux_1_1_aarch64.whl", hash = "sha256:aca6377c0cb8a8253e493c6b451565ac77e98c2951c45f913e0b52facdcff83f"},
    {file = "MarkupSafe-2.0.1-cp38-cp38-musllinux_1_1_i686.whl", hash = "sha256:04635854b943835a6ea959e948d19dcd311762c5c0c6e1f0e16ee57022669194"},
    {file = "MarkupSafe-2.0.1-cp38-cp38-musllinux_1_1_x86_64.whl", hash = "sha256:6300b8454aa6930a24b9618fbb54b5a68135092bc666f7b06901f897fa5c2fee"},
    {file = "MarkupSafe-2.0.1-cp38-cp38-win32.whl", hash = "sha256:023cb26ec21ece8dc3907c0e8320058b2e0cb3c55cf9564da612bc325bed5e64"},
    {file = "MarkupSafe-2.0.1-cp38-cp38-win_amd64.whl", hash = "sha256:984d76483eb32f1bcb536dc27e4ad56bba4baa70be32fa87152832cdd9db0833"},
    {file = "MarkupSafe-2.0.1-cp39-cp39-macosx_10_9_universal2.whl", hash = "sha256:2ef54abee730b502252bcdf31b10dacb0a416229b72c18b19e24a4509f273d26"},
    {file = "MarkupSafe-2.0.1-cp39-cp39-macosx_10_9_x86_64.whl", hash = "sha256:3c112550557578c26af18a1ccc9e090bfe03832ae994343cfdacd287db6a6ae7"},
    {file = "MarkupSafe-2.0.1-cp39-cp39-manylinux1_i686.whl", hash = "sha256:53edb4da6925ad13c07b6d26c2a852bd81e364f95301c66e930ab2aef5b5ddd8"},
    {file = "MarkupSafe-2.0.1-cp39-cp39-manylinux1_x86_64.whl", hash = "sha256:f5653a225f31e113b152e56f154ccbe59eeb1c7487b39b9d9f9cdb58e6c79dc5"},
    {file = "MarkupSafe-2.0.1-cp39-cp39-manylinux2010_i686.whl", hash = "sha256:4efca8f86c54b22348a5467704e3fec767b2db12fc39c6d963168ab1d3fc9135"},
    {file = "MarkupSafe-2.0.1-cp39-cp39-manylinux2010_x86_64.whl", hash = "sha256:ab3ef638ace319fa26553db0624c4699e31a28bb2a835c5faca8f8acf6a5a902"},
    {file = "MarkupSafe-2.0.1-cp39-cp39-manylinux2014_aarch64.whl", hash = "sha256:f8ba0e8349a38d3001fae7eadded3f6606f0da5d748ee53cc1dab1d6527b9509"},
    {file = "MarkupSafe-2.0.1-cp39-cp39-manylinux_2_17_aarch64.manylinux2014_aarch64.whl", hash = "sha256:c47adbc92fc1bb2b3274c4b3a43ae0e4573d9fbff4f54cd484555edbf030baf1"},
    {file = "MarkupSafe-2.0.1-cp39-cp39-manylinux_2_5_i686.manylinux1_i686.manylinux_2_12_i686.manylinux2010_i686.whl", hash = "sha256:37205cac2a79194e3750b0af2a5720d95f786a55ce7df90c3af697bfa100eaac"},
    {file = "MarkupSafe-2.0.1-cp39-cp39-manylinux_2_5_x86_64.manylinux1_x86_64.manylinux_2_12_x86_64.manylinux2010_x86_64.whl", hash = "sha256:1f2ade76b9903f39aa442b4aadd2177decb66525062db244b35d71d0ee8599b6"},
    {file = "MarkupSafe-2.0.1-cp39-cp39-musllinux_1_1_aarch64.whl", hash = "sha256:4296f2b1ce8c86a6aea78613c34bb1a672ea0e3de9c6ba08a960efe0b0a09047"},
    {file = "MarkupSafe-2.0.1-cp39-cp39-musllinux_1_1_i686.whl", hash = "sha256:9f02365d4e99430a12647f09b6cc8bab61a6564363f313126f775eb4f6ef798e"},
    {file = "MarkupSafe-2.0.1-cp39-cp39-musllinux_1_1_x86_64.whl", hash = "sha256:5b6d930f030f8ed98e3e6c98ffa0652bdb82601e7a016ec2ab5d7ff23baa78d1"},
    {file = "MarkupSafe-2.0.1-cp39-cp39-win32.whl", hash = "sha256:10f82115e21dc0dfec9ab5c0223652f7197feb168c940f3ef61563fc2d6beb74"},
    {file = "MarkupSafe-2.0.1-cp39-cp39-win_amd64.whl", hash = "sha256:693ce3f9e70a6cf7d2fb9e6c9d8b204b6b39897a2c4a1aa65728d5ac97dcc1d8"},
    {file = "MarkupSafe-2.0.1.tar.gz", hash = "sha256:594c67807fb16238b30c44bdf74f36c02cdf22d1c8cda91ef8a0ed8dabf5620a"},
]
<<<<<<< HEAD
=======
matplotlib-inline = [
    {file = "matplotlib-inline-0.1.3.tar.gz", hash = "sha256:a04bfba22e0d1395479f866853ec1ee28eea1485c1d69a6faf00dc3e24ff34ee"},
    {file = "matplotlib_inline-0.1.3-py3-none-any.whl", hash = "sha256:aed605ba3b72462d64d475a21a9296f400a19c4f74a31b59103d2a99ffd5aa5c"},
]
>>>>>>> a5f9af40
mccabe = [
    {file = "mccabe-0.6.1-py2.py3-none-any.whl", hash = "sha256:ab8a6258860da4b6677da4bd2fe5dc2c659cff31b3ee4f7f5d64e79735b80d42"},
    {file = "mccabe-0.6.1.tar.gz", hash = "sha256:dd8d182285a0fe56bace7f45b5e7d1a6ebcbf524e8f3bd87eb0f125271b8831f"},
]
mdit-py-plugins = [
    {file = "mdit-py-plugins-0.3.0.tar.gz", hash = "sha256:ecc24f51eeec6ab7eecc2f9724e8272c2fb191c2e93cf98109120c2cace69750"},
    {file = "mdit_py_plugins-0.3.0-py3-none-any.whl", hash = "sha256:b1279701cee2dbf50e188d3da5f51fee8d78d038cdf99be57c6b9d1aa93b4073"},
]
mdurl = [
    {file = "mdurl-0.1.0-py3-none-any.whl", hash = "sha256:40654d6dcb8d21501ed13c21cc0bd6fc42ff07ceb8be30029e5ae63ebc2ecfda"},
    {file = "mdurl-0.1.0.tar.gz", hash = "sha256:94873a969008ee48880fb21bad7de0349fef529f3be178969af5817239e9b990"},
]
more-itertools = [
    {file = "more-itertools-8.12.0.tar.gz", hash = "sha256:7dc6ad46f05f545f900dd59e8dfb4e84a4827b97b3cfecb175ea0c7d247f6064"},
    {file = "more_itertools-8.12.0-py3-none-any.whl", hash = "sha256:43e6dd9942dffd72661a2c4ef383ad7da1e6a3e968a927ad7a6083ab410a688b"},
]
munch = [
    {file = "munch-2.5.0-py2.py3-none-any.whl", hash = "sha256:6f44af89a2ce4ed04ff8de41f70b226b984db10a91dcc7b9ac2efc1c77022fdd"},
    {file = "munch-2.5.0.tar.gz", hash = "sha256:2d735f6f24d4dba3417fa448cae40c6e896ec1fdab6cdb5e6510999758a4dbd2"},
]
mypy = [
    {file = "mypy-0.910-cp35-cp35m-macosx_10_9_x86_64.whl", hash = "sha256:a155d80ea6cee511a3694b108c4494a39f42de11ee4e61e72bc424c490e46457"},
    {file = "mypy-0.910-cp35-cp35m-manylinux1_x86_64.whl", hash = "sha256:b94e4b785e304a04ea0828759172a15add27088520dc7e49ceade7834275bedb"},
    {file = "mypy-0.910-cp35-cp35m-manylinux2010_x86_64.whl", hash = "sha256:088cd9c7904b4ad80bec811053272986611b84221835e079be5bcad029e79dd9"},
    {file = "mypy-0.910-cp35-cp35m-win_amd64.whl", hash = "sha256:adaeee09bfde366d2c13fe6093a7df5df83c9a2ba98638c7d76b010694db760e"},
    {file = "mypy-0.910-cp36-cp36m-macosx_10_9_x86_64.whl", hash = "sha256:ecd2c3fe726758037234c93df7e98deb257fd15c24c9180dacf1ef829da5f921"},
    {file = "mypy-0.910-cp36-cp36m-manylinux1_x86_64.whl", hash = "sha256:d9dd839eb0dc1bbe866a288ba3c1afc33a202015d2ad83b31e875b5905a079b6"},
    {file = "mypy-0.910-cp36-cp36m-manylinux2010_x86_64.whl", hash = "sha256:3e382b29f8e0ccf19a2df2b29a167591245df90c0b5a2542249873b5c1d78212"},
    {file = "mypy-0.910-cp36-cp36m-win_amd64.whl", hash = "sha256:53fd2eb27a8ee2892614370896956af2ff61254c275aaee4c230ae771cadd885"},
    {file = "mypy-0.910-cp37-cp37m-macosx_10_9_x86_64.whl", hash = "sha256:b6fb13123aeef4a3abbcfd7e71773ff3ff1526a7d3dc538f3929a49b42be03f0"},
    {file = "mypy-0.910-cp37-cp37m-manylinux1_x86_64.whl", hash = "sha256:e4dab234478e3bd3ce83bac4193b2ecd9cf94e720ddd95ce69840273bf44f6de"},
    {file = "mypy-0.910-cp37-cp37m-manylinux2010_x86_64.whl", hash = "sha256:7df1ead20c81371ccd6091fa3e2878559b5c4d4caadaf1a484cf88d93ca06703"},
    {file = "mypy-0.910-cp37-cp37m-win_amd64.whl", hash = "sha256:0aadfb2d3935988ec3815952e44058a3100499f5be5b28c34ac9d79f002a4a9a"},
    {file = "mypy-0.910-cp38-cp38-macosx_10_9_x86_64.whl", hash = "sha256:ec4e0cd079db280b6bdabdc807047ff3e199f334050db5cbb91ba3e959a67504"},
    {file = "mypy-0.910-cp38-cp38-manylinux1_x86_64.whl", hash = "sha256:119bed3832d961f3a880787bf621634ba042cb8dc850a7429f643508eeac97b9"},
    {file = "mypy-0.910-cp38-cp38-manylinux2010_x86_64.whl", hash = "sha256:866c41f28cee548475f146aa4d39a51cf3b6a84246969f3759cb3e9c742fc072"},
    {file = "mypy-0.910-cp38-cp38-win_amd64.whl", hash = "sha256:ceb6e0a6e27fb364fb3853389607cf7eb3a126ad335790fa1e14ed02fba50811"},
    {file = "mypy-0.910-cp39-cp39-macosx_10_9_x86_64.whl", hash = "sha256:1a85e280d4d217150ce8cb1a6dddffd14e753a4e0c3cf90baabb32cefa41b59e"},
    {file = "mypy-0.910-cp39-cp39-macosx_11_0_arm64.whl", hash = "sha256:42c266ced41b65ed40a282c575705325fa7991af370036d3f134518336636f5b"},
    {file = "mypy-0.910-cp39-cp39-manylinux1_x86_64.whl", hash = "sha256:3c4b8ca36877fc75339253721f69603a9c7fdb5d4d5a95a1a1b899d8b86a4de2"},
    {file = "mypy-0.910-cp39-cp39-manylinux2010_x86_64.whl", hash = "sha256:c0df2d30ed496a08de5daed2a9ea807d07c21ae0ab23acf541ab88c24b26ab97"},
    {file = "mypy-0.910-cp39-cp39-win_amd64.whl", hash = "sha256:c6c2602dffb74867498f86e6129fd52a2770c48b7cd3ece77ada4fa38f94eba8"},
    {file = "mypy-0.910-py3-none-any.whl", hash = "sha256:ef565033fa5a958e62796867b1df10c40263ea9ded87164d67572834e57a174d"},
    {file = "mypy-0.910.tar.gz", hash = "sha256:704098302473cb31a218f1775a873b376b30b4c18229421e9e9dc8916fd16150"},
]
mypy-extensions = [
    {file = "mypy_extensions-0.4.3-py2.py3-none-any.whl", hash = "sha256:090fedd75945a69ae91ce1303b5824f428daf5a028d2f6ab8a299250a846f15d"},
    {file = "mypy_extensions-0.4.3.tar.gz", hash = "sha256:2d82818f5bb3e369420cb3c4060a7970edba416647068eb4c5343488a6c604a8"},
]
myst-parser = [
    {file = "myst-parser-0.16.1.tar.gz", hash = "sha256:a6473b9735c8c74959b49b36550725464f4aecc4481340c9a5f9153829191f83"},
    {file = "myst_parser-0.16.1-py3-none-any.whl", hash = "sha256:617a90ceda2162ebf81cd13ad17d879bd4f49e7fb5c4f177bb905272555a2268"},
]
<<<<<<< HEAD
=======
nest-asyncio = [
    {file = "nest_asyncio-1.5.4-py3-none-any.whl", hash = "sha256:3fdd0d6061a2bb16f21fe8a9c6a7945be83521d81a0d15cff52e9edee50101d6"},
    {file = "nest_asyncio-1.5.4.tar.gz", hash = "sha256:f969f6013a16fadb4adcf09d11a68a4f617c6049d7af7ac2c676110169a63abd"},
]
>>>>>>> a5f9af40
nodeenv = [
    {file = "nodeenv-1.6.0-py2.py3-none-any.whl", hash = "sha256:621e6b7076565ddcacd2db0294c0381e01fd28945ab36bcf00f41c5daf63bef7"},
    {file = "nodeenv-1.6.0.tar.gz", hash = "sha256:3ef13ff90291ba2a4a7a4ff9a979b63ffdd00a464dbe04acf0ea6471517a4c2b"},
]
nox = [
    {file = "nox-2021.10.1-py3-none-any.whl", hash = "sha256:1bb224fb09c26c482932f0e3038ef01c27b4025d559066443a4da1f96daad01a"},
    {file = "nox-2021.10.1.tar.gz", hash = "sha256:0a1c735d5e90fa234046b58a5ad61d08bc13ae77ab213da9b58d5cc2d25023ae"},
]
numpy = [
    {file = "numpy-1.21.1-cp37-cp37m-macosx_10_9_x86_64.whl", hash = "sha256:38e8648f9449a549a7dfe8d8755a5979b45b3538520d1e735637ef28e8c2dc50"},
    {file = "numpy-1.21.1-cp37-cp37m-manylinux_2_12_i686.manylinux2010_i686.whl", hash = "sha256:fd7d7409fa643a91d0a05c7554dd68aa9c9bb16e186f6ccfe40d6e003156e33a"},
    {file = "numpy-1.21.1-cp37-cp37m-manylinux_2_12_x86_64.manylinux2010_x86_64.whl", hash = "sha256:a75b4498b1e93d8b700282dc8e655b8bd559c0904b3910b144646dbbbc03e062"},
    {file = "numpy-1.21.1-cp37-cp37m-manylinux_2_17_aarch64.manylinux2014_aarch64.whl", hash = "sha256:1412aa0aec3e00bc23fbb8664d76552b4efde98fb71f60737c83efbac24112f1"},
    {file = "numpy-1.21.1-cp37-cp37m-manylinux_2_5_i686.manylinux1_i686.whl", hash = "sha256:e46ceaff65609b5399163de5893d8f2a82d3c77d5e56d976c8b5fb01faa6b671"},
    {file = "numpy-1.21.1-cp37-cp37m-manylinux_2_5_x86_64.manylinux1_x86_64.whl", hash = "sha256:c6a2324085dd52f96498419ba95b5777e40b6bcbc20088fddb9e8cbb58885e8e"},
    {file = "numpy-1.21.1-cp37-cp37m-win32.whl", hash = "sha256:73101b2a1fef16602696d133db402a7e7586654682244344b8329cdcbbb82172"},
    {file = "numpy-1.21.1-cp37-cp37m-win_amd64.whl", hash = "sha256:7a708a79c9a9d26904d1cca8d383bf869edf6f8e7650d85dbc77b041e8c5a0f8"},
    {file = "numpy-1.21.1-cp38-cp38-macosx_10_9_universal2.whl", hash = "sha256:95b995d0c413f5d0428b3f880e8fe1660ff9396dcd1f9eedbc311f37b5652e16"},
    {file = "numpy-1.21.1-cp38-cp38-macosx_10_9_x86_64.whl", hash = "sha256:635e6bd31c9fb3d475c8f44a089569070d10a9ef18ed13738b03049280281267"},
    {file = "numpy-1.21.1-cp38-cp38-macosx_11_0_arm64.whl", hash = "sha256:4a3d5fb89bfe21be2ef47c0614b9c9c707b7362386c9a3ff1feae63e0267ccb6"},
    {file = "numpy-1.21.1-cp38-cp38-manylinux_2_12_i686.manylinux2010_i686.whl", hash = "sha256:8a326af80e86d0e9ce92bcc1e65c8ff88297de4fa14ee936cb2293d414c9ec63"},
    {file = "numpy-1.21.1-cp38-cp38-manylinux_2_12_x86_64.manylinux2010_x86_64.whl", hash = "sha256:791492091744b0fe390a6ce85cc1bf5149968ac7d5f0477288f78c89b385d9af"},
    {file = "numpy-1.21.1-cp38-cp38-manylinux_2_17_aarch64.manylinux2014_aarch64.whl", hash = "sha256:0318c465786c1f63ac05d7c4dbcecd4d2d7e13f0959b01b534ea1e92202235c5"},
    {file = "numpy-1.21.1-cp38-cp38-manylinux_2_5_i686.manylinux1_i686.whl", hash = "sha256:9a513bd9c1551894ee3d31369f9b07460ef223694098cf27d399513415855b68"},
    {file = "numpy-1.21.1-cp38-cp38-manylinux_2_5_x86_64.manylinux1_x86_64.whl", hash = "sha256:91c6f5fc58df1e0a3cc0c3a717bb3308ff850abdaa6d2d802573ee2b11f674a8"},
    {file = "numpy-1.21.1-cp38-cp38-win32.whl", hash = "sha256:978010b68e17150db8765355d1ccdd450f9fc916824e8c4e35ee620590e234cd"},
    {file = "numpy-1.21.1-cp38-cp38-win_amd64.whl", hash = "sha256:9749a40a5b22333467f02fe11edc98f022133ee1bfa8ab99bda5e5437b831214"},
    {file = "numpy-1.21.1-cp39-cp39-macosx_10_9_universal2.whl", hash = "sha256:d7a4aeac3b94af92a9373d6e77b37691b86411f9745190d2c351f410ab3a791f"},
    {file = "numpy-1.21.1-cp39-cp39-macosx_10_9_x86_64.whl", hash = "sha256:d9e7912a56108aba9b31df688a4c4f5cb0d9d3787386b87d504762b6754fbb1b"},
    {file = "numpy-1.21.1-cp39-cp39-macosx_11_0_arm64.whl", hash = "sha256:25b40b98ebdd272bc3020935427a4530b7d60dfbe1ab9381a39147834e985eac"},
    {file = "numpy-1.21.1-cp39-cp39-manylinux_2_12_i686.manylinux2010_i686.whl", hash = "sha256:8a92c5aea763d14ba9d6475803fc7904bda7decc2a0a68153f587ad82941fec1"},
    {file = "numpy-1.21.1-cp39-cp39-manylinux_2_12_x86_64.manylinux2010_x86_64.whl", hash = "sha256:05a0f648eb28bae4bcb204e6fd14603de2908de982e761a2fc78efe0f19e96e1"},
    {file = "numpy-1.21.1-cp39-cp39-manylinux_2_17_aarch64.manylinux2014_aarch64.whl", hash = "sha256:f01f28075a92eede918b965e86e8f0ba7b7797a95aa8d35e1cc8821f5fc3ad6a"},
    {file = "numpy-1.21.1-cp39-cp39-win32.whl", hash = "sha256:88c0b89ad1cc24a5efbb99ff9ab5db0f9a86e9cc50240177a571fbe9c2860ac2"},
    {file = "numpy-1.21.1-cp39-cp39-win_amd64.whl", hash = "sha256:01721eefe70544d548425a07c80be8377096a54118070b8a62476866d5208e33"},
    {file = "numpy-1.21.1-pp37-pypy37_pp73-manylinux_2_12_x86_64.manylinux2010_x86_64.whl", hash = "sha256:2d4d1de6e6fb3d28781c73fbde702ac97f03d79e4ffd6598b880b2d95d62ead4"},
    {file = "numpy-1.21.1.zip", hash = "sha256:dff4af63638afcc57a3dfb9e4b26d434a7a602d225b42d746ea7fe2edf1342fd"},
]
packaging = [
    {file = "packaging-21.3-py3-none-any.whl", hash = "sha256:ef103e05f519cdc783ae24ea4e2e0f508a9c99b2d4969652eed6a2e1ea5bd522"},
    {file = "packaging-21.3.tar.gz", hash = "sha256:dd47c42927d89ab911e606518907cc2d3a1f38bbd026385970643f9c5b8ecfeb"},
]
pandas = [
    {file = "pandas-1.1.5-cp36-cp36m-macosx_10_9_x86_64.whl", hash = "sha256:bf23a3b54d128b50f4f9d4675b3c1857a688cc6731a32f931837d72effb2698d"},
    {file = "pandas-1.1.5-cp36-cp36m-manylinux1_i686.whl", hash = "sha256:5a780260afc88268a9d3ac3511d8f494fdcf637eece62fb9eb656a63d53eb7ca"},
    {file = "pandas-1.1.5-cp36-cp36m-manylinux1_x86_64.whl", hash = "sha256:b61080750d19a0122469ab59b087380721d6b72a4e7d962e4d7e63e0c4504814"},
    {file = "pandas-1.1.5-cp36-cp36m-manylinux2014_aarch64.whl", hash = "sha256:0de3ddb414d30798cbf56e642d82cac30a80223ad6fe484d66c0ce01a84d6f2f"},
    {file = "pandas-1.1.5-cp36-cp36m-win32.whl", hash = "sha256:70865f96bb38fec46f7ebd66d4b5cfd0aa6b842073f298d621385ae3898d28b5"},
    {file = "pandas-1.1.5-cp36-cp36m-win_amd64.whl", hash = "sha256:19a2148a1d02791352e9fa637899a78e371a3516ac6da5c4edc718f60cbae648"},
    {file = "pandas-1.1.5-cp37-cp37m-macosx_10_9_x86_64.whl", hash = "sha256:26fa92d3ac743a149a31b21d6f4337b0594b6302ea5575b37af9ca9611e8981a"},
    {file = "pandas-1.1.5-cp37-cp37m-manylinux1_i686.whl", hash = "sha256:c16d59c15d946111d2716856dd5479221c9e4f2f5c7bc2d617f39d870031e086"},
    {file = "pandas-1.1.5-cp37-cp37m-manylinux1_x86_64.whl", hash = "sha256:3be7a7a0ca71a2640e81d9276f526bca63505850add10206d0da2e8a0a325dae"},
    {file = "pandas-1.1.5-cp37-cp37m-manylinux2014_aarch64.whl", hash = "sha256:573fba5b05bf2c69271a32e52399c8de599e4a15ab7cec47d3b9c904125ab788"},
    {file = "pandas-1.1.5-cp37-cp37m-win32.whl", hash = "sha256:21b5a2b033380adbdd36b3116faaf9a4663e375325831dac1b519a44f9e439bb"},
    {file = "pandas-1.1.5-cp37-cp37m-win_amd64.whl", hash = "sha256:24c7f8d4aee71bfa6401faeba367dd654f696a77151a8a28bc2013f7ced4af98"},
    {file = "pandas-1.1.5-cp38-cp38-macosx_10_9_x86_64.whl", hash = "sha256:2860a97cbb25444ffc0088b457da0a79dc79f9c601238a3e0644312fcc14bf11"},
    {file = "pandas-1.1.5-cp38-cp38-manylinux1_i686.whl", hash = "sha256:5008374ebb990dad9ed48b0f5d0038124c73748f5384cc8c46904dace27082d9"},
    {file = "pandas-1.1.5-cp38-cp38-manylinux1_x86_64.whl", hash = "sha256:2c2f7c670ea4e60318e4b7e474d56447cf0c7d83b3c2a5405a0dbb2600b9c48e"},
    {file = "pandas-1.1.5-cp38-cp38-manylinux2014_aarch64.whl", hash = "sha256:0a643bae4283a37732ddfcecab3f62dd082996021b980f580903f4e8e01b3c5b"},
    {file = "pandas-1.1.5-cp38-cp38-win32.whl", hash = "sha256:5447ea7af4005b0daf695a316a423b96374c9c73ffbd4533209c5ddc369e644b"},
    {file = "pandas-1.1.5-cp38-cp38-win_amd64.whl", hash = "sha256:4c62e94d5d49db116bef1bd5c2486723a292d79409fc9abd51adf9e05329101d"},
    {file = "pandas-1.1.5-cp39-cp39-macosx_10_9_x86_64.whl", hash = "sha256:731568be71fba1e13cae212c362f3d2ca8932e83cb1b85e3f1b4dd77d019254a"},
    {file = "pandas-1.1.5-cp39-cp39-manylinux1_i686.whl", hash = "sha256:c61c043aafb69329d0f961b19faa30b1dab709dd34c9388143fc55680059e55a"},
    {file = "pandas-1.1.5-cp39-cp39-manylinux1_x86_64.whl", hash = "sha256:2b1c6cd28a0dfda75c7b5957363333f01d370936e4c6276b7b8e696dd500582a"},
    {file = "pandas-1.1.5-cp39-cp39-win32.whl", hash = "sha256:c94ff2780a1fd89f190390130d6d36173ca59fcfb3fe0ff596f9a56518191ccb"},
    {file = "pandas-1.1.5-cp39-cp39-win_amd64.whl", hash = "sha256:edda9bacc3843dfbeebaf7a701763e68e741b08fccb889c003b0a52f0ee95782"},
    {file = "pandas-1.1.5.tar.gz", hash = "sha256:f10fc41ee3c75a474d3bdf68d396f10782d013d7f67db99c0efbfd0acb99701b"},
]
parso = [
    {file = "parso-0.8.3-py2.py3-none-any.whl", hash = "sha256:c001d4636cd3aecdaf33cbb40aebb59b094be2a74c556778ef5576c175e19e75"},
    {file = "parso-0.8.3.tar.gz", hash = "sha256:8c07be290bb59f03588915921e29e8a50002acaf2cdc5fa0e0114f91709fafa0"},
]
pathspec = [
    {file = "pathspec-0.9.0-py2.py3-none-any.whl", hash = "sha256:7d15c4ddb0b5c802d161efc417ec1a2558ea2653c2e8ad9c19098201dc1c993a"},
    {file = "pathspec-0.9.0.tar.gz", hash = "sha256:e564499435a2673d586f6b2130bb5b95f04a3ba06f81b8f895b651a3c76aabb1"},
]
pbr = [
    {file = "pbr-5.8.0-py2.py3-none-any.whl", hash = "sha256:176e8560eaf61e127817ef93d8a844803abb27a4d4637f0ff3bb783129be2e0a"},
    {file = "pbr-5.8.0.tar.gz", hash = "sha256:672d8ebee84921862110f23fcec2acea191ef58543d34dfe9ef3d9f13c31cddf"},
]
pexpect = [
    {file = "pexpect-4.8.0-py2.py3-none-any.whl", hash = "sha256:0b48a55dcb3c05f3329815901ea4fc1537514d6ba867a152b581d69ae3710937"},
    {file = "pexpect-4.8.0.tar.gz", hash = "sha256:fc65a43959d153d0114afe13997d439c22823a27cefceb5ff35c2178c6784c0c"},
]
pickleshare = [
    {file = "pickleshare-0.7.5-py2.py3-none-any.whl", hash = "sha256:9649af414d74d4df115d5d718f82acb59c9d418196b7b4290ed47a12ce62df56"},
    {file = "pickleshare-0.7.5.tar.gz", hash = "sha256:87683d47965c1da65cdacaf31c8441d12b8044cdec9aca500cd78fc2c683afca"},
]
platformdirs = [
    {file = "platformdirs-2.4.1-py3-none-any.whl", hash = "sha256:1d7385c7db91728b83efd0ca99a5afb296cab9d0ed8313a45ed8ba17967ecfca"},
    {file = "platformdirs-2.4.1.tar.gz", hash = "sha256:440633ddfebcc36264232365d7840a970e75e1018d15b4327d11f91909045fda"},
]
pluggy = [
    {file = "pluggy-1.0.0-py2.py3-none-any.whl", hash = "sha256:74134bbf457f031a36d68416e1509f34bd5ccc019f0bcc952c7b909d06b37bd3"},
    {file = "pluggy-1.0.0.tar.gz", hash = "sha256:4224373bacce55f955a878bf9cfa763c1e360858e330072059e10bad68531159"},
]
pre-commit = [
    {file = "pre_commit-2.17.0-py2.py3-none-any.whl", hash = "sha256:725fa7459782d7bec5ead072810e47351de01709be838c2ce1726b9591dad616"},
    {file = "pre_commit-2.17.0.tar.gz", hash = "sha256:c1a8040ff15ad3d648c70cc3e55b93e4d2d5b687320955505587fd79bbaed06a"},
]
prompt-toolkit = [
    {file = "prompt_toolkit-3.0.24-py3-none-any.whl", hash = "sha256:e56f2ff799bacecd3e88165b1e2f5ebf9bcd59e80e06d395fa0cc4b8bd7bb506"},
    {file = "prompt_toolkit-3.0.24.tar.gz", hash = "sha256:1bb05628c7d87b645974a1bad3f17612be0c29fa39af9f7688030163f680bad6"},
]
ptyprocess = [
    {file = "ptyprocess-0.7.0-py2.py3-none-any.whl", hash = "sha256:4b41f3967fce3af57cc7e94b888626c18bf37a083e3651ca8feeb66d492fef35"},
    {file = "ptyprocess-0.7.0.tar.gz", hash = "sha256:5c5d0a3b48ceee0b48485e0c26037c0acd7d29765ca3fbb5cb3831d347423220"},
]
py = [
    {file = "py-1.11.0-py2.py3-none-any.whl", hash = "sha256:607c53218732647dff4acdfcd50cb62615cedf612e72d1724fb1a0cc6405b378"},
    {file = "py-1.11.0.tar.gz", hash = "sha256:51c75c4126074b472f746a24399ad32f6053d1b34b68d2fa41e558e6f4a98719"},
]
py4j = [
    {file = "py4j-0.10.9.2-py2.py3-none-any.whl", hash = "sha256:bf0485388e415ff26710d2dc719cb0ede16cf1164b1ee757e0ebb2e98c471521"},
    {file = "py4j-0.10.9.2.tar.gz", hash = "sha256:624f97c363b8dd84822bc666b12fa7f7d97824632b2ff3d852cc491359ce7615"},
]
pyarrow = [
    {file = "pyarrow-6.0.1-cp310-cp310-macosx_10_13_universal2.whl", hash = "sha256:c80d2436294a07f9cc54852aa1cef034b6f9c97d29235c4bd53bbf52e24f1ebf"},
    {file = "pyarrow-6.0.1-cp310-cp310-macosx_10_13_x86_64.whl", hash = "sha256:f150b4f222d0ba397388908725692232345adaa8e58ad543ca00f03c7234ae7b"},
    {file = "pyarrow-6.0.1-cp310-cp310-macosx_10_9_x86_64.whl", hash = "sha256:c3a727642c1283dcb44728f0d0a00f8864b171e31c835f4b8def07e3fa8f5c73"},
    {file = "pyarrow-6.0.1-cp310-cp310-macosx_11_0_arm64.whl", hash = "sha256:d29605727865177918e806d855fd8404b6242bf1e56ade0a0023cd4fe5f7f841"},
    {file = "pyarrow-6.0.1-cp310-cp310-manylinux_2_12_x86_64.manylinux2010_x86_64.whl", hash = "sha256:b63b54dd0bada05fff76c15b233f9322de0e6947071b7871ec45024e16045aeb"},
    {file = "pyarrow-6.0.1-cp310-cp310-manylinux_2_17_aarch64.manylinux2014_aarch64.whl", hash = "sha256:9e90e75cb11e61ffeffb374f1db7c4788f1df0cb269596bf86c473155294958d"},
    {file = "pyarrow-6.0.1-cp310-cp310-manylinux_2_17_x86_64.manylinux2014_x86_64.whl", hash = "sha256:1f4f3db1da51db4cfbafab3066a01b01578884206dced9f505da950d9ed4402d"},
    {file = "pyarrow-6.0.1-cp310-cp310-win_amd64.whl", hash = "sha256:2523f87bd36877123fc8c4813f60d298722143ead73e907690a87e8557114693"},
    {file = "pyarrow-6.0.1-cp36-cp36m-macosx_10_13_x86_64.whl", hash = "sha256:8f7d34efb9d667f9204b40ce91a77613c46691c24cd098e3b6986bd7401b8f06"},
    {file = "pyarrow-6.0.1-cp36-cp36m-macosx_10_9_x86_64.whl", hash = "sha256:e3c9184335da8faf08c0df95668ce9d778df3795ce4eec959f44908742900e10"},
    {file = "pyarrow-6.0.1-cp36-cp36m-manylinux_2_12_x86_64.manylinux2010_x86_64.whl", hash = "sha256:02baee816456a6e64486e587caaae2bf9f084fa3a891354ff18c3e945a1cb72f"},
    {file = "pyarrow-6.0.1-cp36-cp36m-manylinux_2_17_aarch64.manylinux2014_aarch64.whl", hash = "sha256:604782b1c744b24a55df80125991a7154fbdef60991eb3d02bfaed06d22f055e"},
    {file = "pyarrow-6.0.1-cp36-cp36m-manylinux_2_17_x86_64.manylinux2014_x86_64.whl", hash = "sha256:fab8132193ae095c43b1e8d6d7f393451ac198de5aaf011c6b576b1442966fec"},
    {file = "pyarrow-6.0.1-cp36-cp36m-win_amd64.whl", hash = "sha256:31038366484e538608f43920a5e2957b8862a43aa49438814619b527f50ec127"},
    {file = "pyarrow-6.0.1-cp37-cp37m-macosx_10_13_x86_64.whl", hash = "sha256:632bea00c2fbe2da5d29ff1698fec312ed3aabfb548f06100144e1907e22093a"},
    {file = "pyarrow-6.0.1-cp37-cp37m-macosx_10_9_x86_64.whl", hash = "sha256:dc03c875e5d68b0d0143f94c438add3ab3c2411ade2748423a9c24608fea571e"},
    {file = "pyarrow-6.0.1-cp37-cp37m-manylinux_2_12_x86_64.manylinux2010_x86_64.whl", hash = "sha256:1cd4de317df01679e538004123d6d7bc325d73bad5c6bbc3d5f8aa2280408869"},
    {file = "pyarrow-6.0.1-cp37-cp37m-manylinux_2_17_aarch64.manylinux2014_aarch64.whl", hash = "sha256:e77b1f7c6c08ec319b7882c1a7c7304731530923532b3243060e6e64c456cf34"},
    {file = "pyarrow-6.0.1-cp37-cp37m-manylinux_2_17_x86_64.manylinux2014_x86_64.whl", hash = "sha256:a424fd9a3253d0322d53be7bbb20b5b01511706a61efadcf37f416da325e3d48"},
    {file = "pyarrow-6.0.1-cp37-cp37m-win_amd64.whl", hash = "sha256:c958cf3a4a9eee09e1063c02b89e882d19c61b3a2ce6cbd55191a6f45ed5004b"},
    {file = "pyarrow-6.0.1-cp38-cp38-macosx_10_13_x86_64.whl", hash = "sha256:0e0ef24b316c544f4bb56f5c376129097df3739e665feca0eb567f716d45c55a"},
    {file = "pyarrow-6.0.1-cp38-cp38-macosx_10_9_x86_64.whl", hash = "sha256:2c13ec3b26b3b069d673c5fa3a0c70c38f0d5c94686ac5dbc9d7e7d24040f812"},
    {file = "pyarrow-6.0.1-cp38-cp38-macosx_11_0_arm64.whl", hash = "sha256:71891049dc58039a9523e1cb0d921be001dacb2b327fa7b62a35b96a3aad9f0d"},
    {file = "pyarrow-6.0.1-cp38-cp38-manylinux_2_12_x86_64.manylinux2010_x86_64.whl", hash = "sha256:943141dd8cca6c5722552a0b11a3c2e791cdf85f1768dea8170b0a8a7e824ff9"},
    {file = "pyarrow-6.0.1-cp38-cp38-manylinux_2_17_aarch64.manylinux2014_aarch64.whl", hash = "sha256:1fd077c06061b8fa8fdf91591a4270e368f63cf73c6ab56924d3b64efa96a873"},
    {file = "pyarrow-6.0.1-cp38-cp38-manylinux_2_17_x86_64.manylinux2014_x86_64.whl", hash = "sha256:5308f4bb770b48e07c8cff36cf6a4452862e8ce9492428ad5581d846420b3884"},
    {file = "pyarrow-6.0.1-cp38-cp38-win_amd64.whl", hash = "sha256:cde4f711cd9476d4da18128c3a40cb529b6b7d2679aee6e0576212547530fef1"},
    {file = "pyarrow-6.0.1-cp39-cp39-macosx_10_13_universal2.whl", hash = "sha256:b8628269bd9289cae0ea668f5900451043252fe3666667f614e140084dd31aac"},
    {file = "pyarrow-6.0.1-cp39-cp39-macosx_10_13_x86_64.whl", hash = "sha256:981ccdf4f2696550733e18da882469893d2f33f55f3cbeb6a90f81741cbf67aa"},
    {file = "pyarrow-6.0.1-cp39-cp39-macosx_10_9_x86_64.whl", hash = "sha256:954326b426eec6e31ff55209f8840b54d788420e96c4005aaa7beed1fe60b42d"},
    {file = "pyarrow-6.0.1-cp39-cp39-macosx_11_0_arm64.whl", hash = "sha256:6b6483bf6b61fe9a046235e4ad4d9286b707607878d7dbdc2eb85a6ec4090baf"},
    {file = "pyarrow-6.0.1-cp39-cp39-manylinux_2_12_x86_64.manylinux2010_x86_64.whl", hash = "sha256:7ecad40a1d4e0104cd87757a403f36850261e7a989cf9e4cb3e30420bbbd1092"},
    {file = "pyarrow-6.0.1-cp39-cp39-manylinux_2_17_aarch64.manylinux2014_aarch64.whl", hash = "sha256:04c752fb41921d0064568a15a87dbb0222cfbe9040d4b2c1b306fe6e0a453530"},
    {file = "pyarrow-6.0.1-cp39-cp39-manylinux_2_17_x86_64.manylinux2014_x86_64.whl", hash = "sha256:725d3fe49dfe392ff14a8ae6a75b230a60e8985f2b621b18cfa912fe02b65f1a"},
    {file = "pyarrow-6.0.1-cp39-cp39-win_amd64.whl", hash = "sha256:2403c8af207262ce8e2bc1a9d19313941fd2e424f1cb3c4b749c17efe1fd699a"},
    {file = "pyarrow-6.0.1.tar.gz", hash = "sha256:423990d56cd8f12283b67367d48e142739b789085185018eb03d05087c3c8d43"},
]
pyarrow = [
    {file = "pyarrow-6.0.1-cp310-cp310-macosx_10_13_universal2.whl", hash = "sha256:c80d2436294a07f9cc54852aa1cef034b6f9c97d29235c4bd53bbf52e24f1ebf"},
    {file = "pyarrow-6.0.1-cp310-cp310-macosx_10_13_x86_64.whl", hash = "sha256:f150b4f222d0ba397388908725692232345adaa8e58ad543ca00f03c7234ae7b"},
    {file = "pyarrow-6.0.1-cp310-cp310-macosx_10_9_x86_64.whl", hash = "sha256:c3a727642c1283dcb44728f0d0a00f8864b171e31c835f4b8def07e3fa8f5c73"},
    {file = "pyarrow-6.0.1-cp310-cp310-macosx_11_0_arm64.whl", hash = "sha256:d29605727865177918e806d855fd8404b6242bf1e56ade0a0023cd4fe5f7f841"},
    {file = "pyarrow-6.0.1-cp310-cp310-manylinux_2_12_x86_64.manylinux2010_x86_64.whl", hash = "sha256:b63b54dd0bada05fff76c15b233f9322de0e6947071b7871ec45024e16045aeb"},
    {file = "pyarrow-6.0.1-cp310-cp310-manylinux_2_17_aarch64.manylinux2014_aarch64.whl", hash = "sha256:9e90e75cb11e61ffeffb374f1db7c4788f1df0cb269596bf86c473155294958d"},
    {file = "pyarrow-6.0.1-cp310-cp310-manylinux_2_17_x86_64.manylinux2014_x86_64.whl", hash = "sha256:1f4f3db1da51db4cfbafab3066a01b01578884206dced9f505da950d9ed4402d"},
    {file = "pyarrow-6.0.1-cp310-cp310-win_amd64.whl", hash = "sha256:2523f87bd36877123fc8c4813f60d298722143ead73e907690a87e8557114693"},
    {file = "pyarrow-6.0.1-cp36-cp36m-macosx_10_13_x86_64.whl", hash = "sha256:8f7d34efb9d667f9204b40ce91a77613c46691c24cd098e3b6986bd7401b8f06"},
    {file = "pyarrow-6.0.1-cp36-cp36m-macosx_10_9_x86_64.whl", hash = "sha256:e3c9184335da8faf08c0df95668ce9d778df3795ce4eec959f44908742900e10"},
    {file = "pyarrow-6.0.1-cp36-cp36m-manylinux_2_12_x86_64.manylinux2010_x86_64.whl", hash = "sha256:02baee816456a6e64486e587caaae2bf9f084fa3a891354ff18c3e945a1cb72f"},
    {file = "pyarrow-6.0.1-cp36-cp36m-manylinux_2_17_aarch64.manylinux2014_aarch64.whl", hash = "sha256:604782b1c744b24a55df80125991a7154fbdef60991eb3d02bfaed06d22f055e"},
    {file = "pyarrow-6.0.1-cp36-cp36m-manylinux_2_17_x86_64.manylinux2014_x86_64.whl", hash = "sha256:fab8132193ae095c43b1e8d6d7f393451ac198de5aaf011c6b576b1442966fec"},
    {file = "pyarrow-6.0.1-cp36-cp36m-win_amd64.whl", hash = "sha256:31038366484e538608f43920a5e2957b8862a43aa49438814619b527f50ec127"},
    {file = "pyarrow-6.0.1-cp37-cp37m-macosx_10_13_x86_64.whl", hash = "sha256:632bea00c2fbe2da5d29ff1698fec312ed3aabfb548f06100144e1907e22093a"},
    {file = "pyarrow-6.0.1-cp37-cp37m-macosx_10_9_x86_64.whl", hash = "sha256:dc03c875e5d68b0d0143f94c438add3ab3c2411ade2748423a9c24608fea571e"},
    {file = "pyarrow-6.0.1-cp37-cp37m-manylinux_2_12_x86_64.manylinux2010_x86_64.whl", hash = "sha256:1cd4de317df01679e538004123d6d7bc325d73bad5c6bbc3d5f8aa2280408869"},
    {file = "pyarrow-6.0.1-cp37-cp37m-manylinux_2_17_aarch64.manylinux2014_aarch64.whl", hash = "sha256:e77b1f7c6c08ec319b7882c1a7c7304731530923532b3243060e6e64c456cf34"},
    {file = "pyarrow-6.0.1-cp37-cp37m-manylinux_2_17_x86_64.manylinux2014_x86_64.whl", hash = "sha256:a424fd9a3253d0322d53be7bbb20b5b01511706a61efadcf37f416da325e3d48"},
    {file = "pyarrow-6.0.1-cp37-cp37m-win_amd64.whl", hash = "sha256:c958cf3a4a9eee09e1063c02b89e882d19c61b3a2ce6cbd55191a6f45ed5004b"},
    {file = "pyarrow-6.0.1-cp38-cp38-macosx_10_13_x86_64.whl", hash = "sha256:0e0ef24b316c544f4bb56f5c376129097df3739e665feca0eb567f716d45c55a"},
    {file = "pyarrow-6.0.1-cp38-cp38-macosx_10_9_x86_64.whl", hash = "sha256:2c13ec3b26b3b069d673c5fa3a0c70c38f0d5c94686ac5dbc9d7e7d24040f812"},
    {file = "pyarrow-6.0.1-cp38-cp38-macosx_11_0_arm64.whl", hash = "sha256:71891049dc58039a9523e1cb0d921be001dacb2b327fa7b62a35b96a3aad9f0d"},
    {file = "pyarrow-6.0.1-cp38-cp38-manylinux_2_12_x86_64.manylinux2010_x86_64.whl", hash = "sha256:943141dd8cca6c5722552a0b11a3c2e791cdf85f1768dea8170b0a8a7e824ff9"},
    {file = "pyarrow-6.0.1-cp38-cp38-manylinux_2_17_aarch64.manylinux2014_aarch64.whl", hash = "sha256:1fd077c06061b8fa8fdf91591a4270e368f63cf73c6ab56924d3b64efa96a873"},
    {file = "pyarrow-6.0.1-cp38-cp38-manylinux_2_17_x86_64.manylinux2014_x86_64.whl", hash = "sha256:5308f4bb770b48e07c8cff36cf6a4452862e8ce9492428ad5581d846420b3884"},
    {file = "pyarrow-6.0.1-cp38-cp38-win_amd64.whl", hash = "sha256:cde4f711cd9476d4da18128c3a40cb529b6b7d2679aee6e0576212547530fef1"},
    {file = "pyarrow-6.0.1-cp39-cp39-macosx_10_13_universal2.whl", hash = "sha256:b8628269bd9289cae0ea668f5900451043252fe3666667f614e140084dd31aac"},
    {file = "pyarrow-6.0.1-cp39-cp39-macosx_10_13_x86_64.whl", hash = "sha256:981ccdf4f2696550733e18da882469893d2f33f55f3cbeb6a90f81741cbf67aa"},
    {file = "pyarrow-6.0.1-cp39-cp39-macosx_10_9_x86_64.whl", hash = "sha256:954326b426eec6e31ff55209f8840b54d788420e96c4005aaa7beed1fe60b42d"},
    {file = "pyarrow-6.0.1-cp39-cp39-macosx_11_0_arm64.whl", hash = "sha256:6b6483bf6b61fe9a046235e4ad4d9286b707607878d7dbdc2eb85a6ec4090baf"},
    {file = "pyarrow-6.0.1-cp39-cp39-manylinux_2_12_x86_64.manylinux2010_x86_64.whl", hash = "sha256:7ecad40a1d4e0104cd87757a403f36850261e7a989cf9e4cb3e30420bbbd1092"},
    {file = "pyarrow-6.0.1-cp39-cp39-manylinux_2_17_aarch64.manylinux2014_aarch64.whl", hash = "sha256:04c752fb41921d0064568a15a87dbb0222cfbe9040d4b2c1b306fe6e0a453530"},
    {file = "pyarrow-6.0.1-cp39-cp39-manylinux_2_17_x86_64.manylinux2014_x86_64.whl", hash = "sha256:725d3fe49dfe392ff14a8ae6a75b230a60e8985f2b621b18cfa912fe02b65f1a"},
    {file = "pyarrow-6.0.1-cp39-cp39-win_amd64.whl", hash = "sha256:2403c8af207262ce8e2bc1a9d19313941fd2e424f1cb3c4b749c17efe1fd699a"},
    {file = "pyarrow-6.0.1.tar.gz", hash = "sha256:423990d56cd8f12283b67367d48e142739b789085185018eb03d05087c3c8d43"},
]
pycodestyle = [
    {file = "pycodestyle-2.8.0-py2.py3-none-any.whl", hash = "sha256:720f8b39dde8b293825e7ff02c475f3077124006db4f440dcbc9a20b76548a20"},
    {file = "pycodestyle-2.8.0.tar.gz", hash = "sha256:eddd5847ef438ea1c7870ca7eb78a9d47ce0cdb4851a5523949f2601d0cbbe7f"},
]
pycparser = [
    {file = "pycparser-2.21-py2.py3-none-any.whl", hash = "sha256:8ee45429555515e1f6b185e78100aea234072576aa43ab53aefcae078162fca9"},
    {file = "pycparser-2.21.tar.gz", hash = "sha256:e644fdec12f7872f86c58ff790da456218b10f863970249516d60a5eaca77206"},
]
pydocstyle = [
    {file = "pydocstyle-6.1.1-py3-none-any.whl", hash = "sha256:6987826d6775056839940041beef5c08cc7e3d71d63149b48e36727f70144dc4"},
    {file = "pydocstyle-6.1.1.tar.gz", hash = "sha256:1d41b7c459ba0ee6c345f2eb9ae827cab14a7533a88c5c6f7e94923f72df92dc"},
]
pyflakes = [
    {file = "pyflakes-2.4.0-py2.py3-none-any.whl", hash = "sha256:3bb3a3f256f4b7968c9c788781e4ff07dce46bdf12339dcda61053375426ee2e"},
    {file = "pyflakes-2.4.0.tar.gz", hash = "sha256:05a85c2872edf37a4ed30b0cce2f6093e1d0581f8c19d7393122da7e25b2b24c"},
]
pygments = [
    {file = "Pygments-2.11.2-py3-none-any.whl", hash = "sha256:44238f1b60a76d78fc8ca0528ee429702aae011c265fe6a8dd8b63049ae41c65"},
    {file = "Pygments-2.11.2.tar.gz", hash = "sha256:4e426f72023d88d03b2fa258de560726ce890ff3b630f88c21cbb8b2503b8c6a"},
]
pyparsing = [
    {file = "pyparsing-3.0.7-py3-none-any.whl", hash = "sha256:a6c06a88f252e6c322f65faf8f418b16213b51bdfaece0524c1c1bc30c63c484"},
    {file = "pyparsing-3.0.7.tar.gz", hash = "sha256:18ee9022775d270c55187733956460083db60b37d0d0fb357445f3094eed3eea"},
]
pyproj = [
    {file = "pyproj-3.2.1-cp37-cp37m-macosx_10_9_x86_64.whl", hash = "sha256:ce554616880ab59110af9baa2948b4442d2961e20390df00cea49782b7c779fe"},
    {file = "pyproj-3.2.1-cp37-cp37m-manylinux2010_x86_64.whl", hash = "sha256:40ed2a66d93af811abac9fd2581685a2aade22a6753501f2f9760893ee6b0828"},
    {file = "pyproj-3.2.1-cp37-cp37m-manylinux_2_12_i686.manylinux2010_i686.whl", hash = "sha256:8e6821a472f03e3604413b562536e05cb7926c3bd85bfc423c88c4909871f692"},
    {file = "pyproj-3.2.1-cp37-cp37m-manylinux_2_17_aarch64.manylinux2014_aarch64.whl", hash = "sha256:8a732342136fa57112de717109c2b853a4df3e4e2de56e42da7a2b61e67f0b29"},
    {file = "pyproj-3.2.1-cp37-cp37m-win32.whl", hash = "sha256:b87eda8647d71f27ed81c43da9d8e0b841a403378b645e8dc1d015e9f5133ed1"},
    {file = "pyproj-3.2.1-cp37-cp37m-win_amd64.whl", hash = "sha256:f2eb0ee7e4183c1c4e2f450cccff09734b59ff929619bad3a4df97a87e3a3d1f"},
    {file = "pyproj-3.2.1-cp38-cp38-macosx_10_9_x86_64.whl", hash = "sha256:76dd8a9dbd67a42e5ab8afe0e4a4167f0dfcd8f07e12541852c5289abf49e28f"},
    {file = "pyproj-3.2.1-cp38-cp38-manylinux2010_x86_64.whl", hash = "sha256:b73973908688a0845ebd78871ed2edcca35d1fad8e90983a416a49aadb350f28"},
    {file = "pyproj-3.2.1-cp38-cp38-manylinux_2_12_i686.manylinux2010_i686.whl", hash = "sha256:00ec0cdd218cc8e7c823a9fe7c705b1e55926fe3a9460ef2048403757f9897ec"},
    {file = "pyproj-3.2.1-cp38-cp38-manylinux_2_17_aarch64.manylinux2014_aarch64.whl", hash = "sha256:c7d7097b969c7a3f114fcce379021e59c843c1c7b1b9b3f1bb2aa65019793800"},
    {file = "pyproj-3.2.1-cp38-cp38-win32.whl", hash = "sha256:e61c34b1b5a6b8df2ecf5abdbf8dd69322001ebc1971d0897919e4004512c476"},
    {file = "pyproj-3.2.1-cp38-cp38-win_amd64.whl", hash = "sha256:50d312cb7610f93f02f07b7da5b96469c52645717bebe6530ac7214cc69c068e"},
    {file = "pyproj-3.2.1-cp39-cp39-macosx_10_9_x86_64.whl", hash = "sha256:faadb5795e99321b5135263080348e184b927352c6331a06c2fcfe77a07ad215"},
    {file = "pyproj-3.2.1-cp39-cp39-manylinux2010_x86_64.whl", hash = "sha256:d355ddf4cb29e77cb38e152354fb6ef6796d699d37e1a67a2427890ce2341162"},
    {file = "pyproj-3.2.1-cp39-cp39-manylinux_2_12_i686.manylinux2010_i686.whl", hash = "sha256:28026ddf4d779e6bcbbd45954a0ca017348d819f27deb503e860be4eb88f5218"},
    {file = "pyproj-3.2.1-cp39-cp39-manylinux_2_17_aarch64.manylinux2014_aarch64.whl", hash = "sha256:c5fb6283da84be5dc909f3f681490fd43de1b3694e9b5bed1ca7bc875130cb93"},
    {file = "pyproj-3.2.1-cp39-cp39-win32.whl", hash = "sha256:604e8041ee0a17eec0fac4e7e10b2f11f45ab49676a4f26eb63753ebb9ba38b0"},
    {file = "pyproj-3.2.1-cp39-cp39-win_amd64.whl", hash = "sha256:8cf6f7c62a7c4144771a330381198e53bff782c0345af623b8989b1913acb919"},
    {file = "pyproj-3.2.1-pp37-pypy37_pp73-win_amd64.whl", hash = "sha256:19e6a7c6d31624b9971639036679fad35460045fd99c0c484899134b6bbf84cc"},
    {file = "pyproj-3.2.1.tar.gz", hash = "sha256:4a936093825ff55b24c1fc6cc093541fcf6d0f6d406589ed699e62048ebf3877"},
]
pyspark = [
    {file = "pyspark-3.2.0.tar.gz", hash = "sha256:bfea06179edbfb4bc76a0f470bd3c38e12f00e1023e3ad0373558d07cff102ab"},
]
pytest = [
    {file = "pytest-6.2.5-py3-none-any.whl", hash = "sha256:7310f8d27bc79ced999e760ca304d69f6ba6c6649c0b60fb0e04a4a77cacc134"},
    {file = "pytest-6.2.5.tar.gz", hash = "sha256:131b36680866a76e6781d13f101efb86cf674ebb9762eb70d3082b6f29889e89"},
]
pytest-cov = [
    {file = "pytest-cov-2.12.1.tar.gz", hash = "sha256:261ceeb8c227b726249b376b8526b600f38667ee314f910353fa318caa01f4d7"},
    {file = "pytest_cov-2.12.1-py2.py3-none-any.whl", hash = "sha256:261bb9e47e65bd099c89c3edf92972865210c36813f80ede5277dceb77a4a62a"},
]
python-dateutil = [
    {file = "python-dateutil-2.8.2.tar.gz", hash = "sha256:0123cacc1627ae19ddf3c27a5de5bd67ee4586fbdd6440d9748f8abb483d3e86"},
    {file = "python_dateutil-2.8.2-py2.py3-none-any.whl", hash = "sha256:961d03dc3453ebbc59dbdea9e4e11c5651520a876d0f4db161e8674aae935da9"},
]
pytz = [
    {file = "pytz-2021.3-py2.py3-none-any.whl", hash = "sha256:3672058bc3453457b622aab7a1c3bfd5ab0bdae451512f6cf25f64ed37f5b87c"},
    {file = "pytz-2021.3.tar.gz", hash = "sha256:acad2d8b20a1af07d4e4c9d2e9285c5ed9104354062f275f3fcd88dcef4f1326"},
]
pywin32 = [
    {file = "pywin32-303-cp310-cp310-win32.whl", hash = "sha256:6fed4af057039f309263fd3285d7b8042d41507343cd5fa781d98fcc5b90e8bb"},
    {file = "pywin32-303-cp310-cp310-win_amd64.whl", hash = "sha256:51cb52c5ec6709f96c3f26e7795b0bf169ee0d8395b2c1d7eb2c029a5008ed51"},
    {file = "pywin32-303-cp311-cp311-win32.whl", hash = "sha256:d9b5d87ca944eb3aa4cd45516203ead4b37ab06b8b777c54aedc35975dec0dee"},
    {file = "pywin32-303-cp311-cp311-win_amd64.whl", hash = "sha256:fcf44032f5b14fcda86028cdf49b6ebdaea091230eb0a757282aa656e4732439"},
    {file = "pywin32-303-cp36-cp36m-win32.whl", hash = "sha256:aad484d52ec58008ca36bd4ad14a71d7dd0a99db1a4ca71072213f63bf49c7d9"},
    {file = "pywin32-303-cp36-cp36m-win_amd64.whl", hash = "sha256:2a09632916b6bb231ba49983fe989f2f625cea237219530e81a69239cd0c4559"},
    {file = "pywin32-303-cp37-cp37m-win32.whl", hash = "sha256:b1675d82bcf6dbc96363fca747bac8bff6f6e4a447a4287ac652aa4b9adc796e"},
    {file = "pywin32-303-cp37-cp37m-win_amd64.whl", hash = "sha256:c268040769b48a13367221fced6d4232ed52f044ffafeda247bd9d2c6bdc29ca"},
    {file = "pywin32-303-cp38-cp38-win32.whl", hash = "sha256:5f9ec054f5a46a0f4dfd72af2ce1372f3d5a6e4052af20b858aa7df2df7d355b"},
    {file = "pywin32-303-cp38-cp38-win_amd64.whl", hash = "sha256:793bf74fce164bcffd9d57bb13c2c15d56e43c9542a7b9687b4fccf8f8a41aba"},
    {file = "pywin32-303-cp39-cp39-win32.whl", hash = "sha256:7d3271c98434617a11921c5ccf74615794d97b079e22ed7773790822735cc352"},
    {file = "pywin32-303-cp39-cp39-win_amd64.whl", hash = "sha256:79cbb862c11b9af19bcb682891c1b91942ec2ff7de8151e2aea2e175899cda34"},
]
pyyaml = [
    {file = "PyYAML-6.0-cp310-cp310-macosx_10_9_x86_64.whl", hash = "sha256:d4db7c7aef085872ef65a8fd7d6d09a14ae91f691dec3e87ee5ee0539d516f53"},
    {file = "PyYAML-6.0-cp310-cp310-macosx_11_0_arm64.whl", hash = "sha256:9df7ed3b3d2e0ecfe09e14741b857df43adb5a3ddadc919a2d94fbdf78fea53c"},
    {file = "PyYAML-6.0-cp310-cp310-manylinux_2_17_aarch64.manylinux2014_aarch64.whl", hash = "sha256:77f396e6ef4c73fdc33a9157446466f1cff553d979bd00ecb64385760c6babdc"},
    {file = "PyYAML-6.0-cp310-cp310-manylinux_2_17_s390x.manylinux2014_s390x.whl", hash = "sha256:a80a78046a72361de73f8f395f1f1e49f956c6be882eed58505a15f3e430962b"},
    {file = "PyYAML-6.0-cp310-cp310-manylinux_2_5_x86_64.manylinux1_x86_64.manylinux_2_12_x86_64.manylinux2010_x86_64.whl", hash = "sha256:f84fbc98b019fef2ee9a1cb3ce93e3187a6df0b2538a651bfb890254ba9f90b5"},
    {file = "PyYAML-6.0-cp310-cp310-win32.whl", hash = "sha256:2cd5df3de48857ed0544b34e2d40e9fac445930039f3cfe4bcc592a1f836d513"},
    {file = "PyYAML-6.0-cp310-cp310-win_amd64.whl", hash = "sha256:daf496c58a8c52083df09b80c860005194014c3698698d1a57cbcfa182142a3a"},
    {file = "PyYAML-6.0-cp36-cp36m-macosx_10_9_x86_64.whl", hash = "sha256:897b80890765f037df3403d22bab41627ca8811ae55e9a722fd0392850ec4d86"},
    {file = "PyYAML-6.0-cp36-cp36m-manylinux_2_17_aarch64.manylinux2014_aarch64.whl", hash = "sha256:50602afada6d6cbfad699b0c7bb50d5ccffa7e46a3d738092afddc1f9758427f"},
    {file = "PyYAML-6.0-cp36-cp36m-manylinux_2_17_s390x.manylinux2014_s390x.whl", hash = "sha256:48c346915c114f5fdb3ead70312bd042a953a8ce5c7106d5bfb1a5254e47da92"},
    {file = "PyYAML-6.0-cp36-cp36m-manylinux_2_5_x86_64.manylinux1_x86_64.manylinux_2_12_x86_64.manylinux2010_x86_64.whl", hash = "sha256:98c4d36e99714e55cfbaaee6dd5badbc9a1ec339ebfc3b1f52e293aee6bb71a4"},
    {file = "PyYAML-6.0-cp36-cp36m-win32.whl", hash = "sha256:0283c35a6a9fbf047493e3a0ce8d79ef5030852c51e9d911a27badfde0605293"},
    {file = "PyYAML-6.0-cp36-cp36m-win_amd64.whl", hash = "sha256:07751360502caac1c067a8132d150cf3d61339af5691fe9e87803040dbc5db57"},
    {file = "PyYAML-6.0-cp37-cp37m-macosx_10_9_x86_64.whl", hash = "sha256:819b3830a1543db06c4d4b865e70ded25be52a2e0631ccd2f6a47a2822f2fd7c"},
    {file = "PyYAML-6.0-cp37-cp37m-manylinux_2_17_aarch64.manylinux2014_aarch64.whl", hash = "sha256:473f9edb243cb1935ab5a084eb238d842fb8f404ed2193a915d1784b5a6b5fc0"},
    {file = "PyYAML-6.0-cp37-cp37m-manylinux_2_17_s390x.manylinux2014_s390x.whl", hash = "sha256:0ce82d761c532fe4ec3f87fc45688bdd3a4c1dc5e0b4a19814b9009a29baefd4"},
    {file = "PyYAML-6.0-cp37-cp37m-manylinux_2_5_x86_64.manylinux1_x86_64.manylinux_2_12_x86_64.manylinux2010_x86_64.whl", hash = "sha256:231710d57adfd809ef5d34183b8ed1eeae3f76459c18fb4a0b373ad56bedcdd9"},
    {file = "PyYAML-6.0-cp37-cp37m-win32.whl", hash = "sha256:c5687b8d43cf58545ade1fe3e055f70eac7a5a1a0bf42824308d868289a95737"},
    {file = "PyYAML-6.0-cp37-cp37m-win_amd64.whl", hash = "sha256:d15a181d1ecd0d4270dc32edb46f7cb7733c7c508857278d3d378d14d606db2d"},
    {file = "PyYAML-6.0-cp38-cp38-macosx_10_9_x86_64.whl", hash = "sha256:0b4624f379dab24d3725ffde76559cff63d9ec94e1736b556dacdfebe5ab6d4b"},
    {file = "PyYAML-6.0-cp38-cp38-manylinux_2_17_aarch64.manylinux2014_aarch64.whl", hash = "sha256:213c60cd50106436cc818accf5baa1aba61c0189ff610f64f4a3e8c6726218ba"},
    {file = "PyYAML-6.0-cp38-cp38-manylinux_2_17_s390x.manylinux2014_s390x.whl", hash = "sha256:9fa600030013c4de8165339db93d182b9431076eb98eb40ee068700c9c813e34"},
    {file = "PyYAML-6.0-cp38-cp38-manylinux_2_5_x86_64.manylinux1_x86_64.manylinux_2_12_x86_64.manylinux2010_x86_64.whl", hash = "sha256:277a0ef2981ca40581a47093e9e2d13b3f1fbbeffae064c1d21bfceba2030287"},
    {file = "PyYAML-6.0-cp38-cp38-win32.whl", hash = "sha256:d4eccecf9adf6fbcc6861a38015c2a64f38b9d94838ac1810a9023a0609e1b78"},
    {file = "PyYAML-6.0-cp38-cp38-win_amd64.whl", hash = "sha256:1e4747bc279b4f613a09eb64bba2ba602d8a6664c6ce6396a4d0cd413a50ce07"},
    {file = "PyYAML-6.0-cp39-cp39-macosx_10_9_x86_64.whl", hash = "sha256:055d937d65826939cb044fc8c9b08889e8c743fdc6a32b33e2390f66013e449b"},
    {file = "PyYAML-6.0-cp39-cp39-macosx_11_0_arm64.whl", hash = "sha256:e61ceaab6f49fb8bdfaa0f92c4b57bcfbea54c09277b1b4f7ac376bfb7a7c174"},
    {file = "PyYAML-6.0-cp39-cp39-manylinux_2_17_aarch64.manylinux2014_aarch64.whl", hash = "sha256:d67d839ede4ed1b28a4e8909735fc992a923cdb84e618544973d7dfc71540803"},
    {file = "PyYAML-6.0-cp39-cp39-manylinux_2_17_s390x.manylinux2014_s390x.whl", hash = "sha256:cba8c411ef271aa037d7357a2bc8f9ee8b58b9965831d9e51baf703280dc73d3"},
    {file = "PyYAML-6.0-cp39-cp39-manylinux_2_5_x86_64.manylinux1_x86_64.manylinux_2_12_x86_64.manylinux2010_x86_64.whl", hash = "sha256:40527857252b61eacd1d9af500c3337ba8deb8fc298940291486c465c8b46ec0"},
    {file = "PyYAML-6.0-cp39-cp39-win32.whl", hash = "sha256:b5b9eccad747aabaaffbc6064800670f0c297e52c12754eb1d976c57e4f74dcb"},
    {file = "PyYAML-6.0-cp39-cp39-win_amd64.whl", hash = "sha256:b3d267842bf12586ba6c734f89d1f5b871df0273157918b0ccefa29deb05c21c"},
    {file = "PyYAML-6.0.tar.gz", hash = "sha256:68fb519c14306fec9720a2a5b45bc9f0c8d1b9c72adf45c37baedfcd949c35a2"},
]
pyzmq = [
    {file = "pyzmq-22.3.0-cp310-cp310-macosx_10_15_universal2.whl", hash = "sha256:6b217b8f9dfb6628f74b94bdaf9f7408708cb02167d644edca33f38746ca12dd"},
    {file = "pyzmq-22.3.0-cp310-cp310-macosx_10_9_x86_64.whl", hash = "sha256:2841997a0d85b998cbafecb4183caf51fd19c4357075dfd33eb7efea57e4c149"},
    {file = "pyzmq-22.3.0-cp310-cp310-manylinux_2_12_i686.manylinux2010_i686.whl", hash = "sha256:f89468059ebc519a7acde1ee50b779019535db8dcf9b8c162ef669257fef7a93"},
    {file = "pyzmq-22.3.0-cp310-cp310-manylinux_2_12_x86_64.manylinux2010_x86_64.whl", hash = "sha256:ea12133df25e3a6918718fbb9a510c6ee5d3fdd5a346320421aac3882f4feeea"},
    {file = "pyzmq-22.3.0-cp310-cp310-manylinux_2_17_aarch64.manylinux2014_aarch64.whl", hash = "sha256:76c532fd68b93998aab92356be280deec5de8f8fe59cd28763d2cc8a58747b7f"},
    {file = "pyzmq-22.3.0-cp310-cp310-win32.whl", hash = "sha256:67db33bea0a29d03e6eeec55a8190e033318cee3cbc732ba8fd939617cbf762d"},
    {file = "pyzmq-22.3.0-cp310-cp310-win_amd64.whl", hash = "sha256:7661fc1d5cb73481cf710a1418a4e1e301ed7d5d924f91c67ba84b2a1b89defd"},
    {file = "pyzmq-22.3.0-cp36-cp36m-macosx_10_9_x86_64.whl", hash = "sha256:79244b9e97948eaf38695f4b8e6fc63b14b78cc37f403c6642ba555517ac1268"},
    {file = "pyzmq-22.3.0-cp36-cp36m-manylinux_2_17_aarch64.manylinux2014_aarch64.whl", hash = "sha256:ab888624ed68930442a3f3b0b921ad7439c51ba122dbc8c386e6487a658e4a4e"},
    {file = "pyzmq-22.3.0-cp36-cp36m-manylinux_2_5_i686.manylinux1_i686.whl", hash = "sha256:18cd854b423fce44951c3a4d3e686bac8f1243d954f579e120a1714096637cc0"},
    {file = "pyzmq-22.3.0-cp36-cp36m-manylinux_2_5_x86_64.manylinux1_x86_64.whl", hash = "sha256:de8df0684398bd74ad160afdc2a118ca28384ac6f5e234eb0508858d8d2d9364"},
    {file = "pyzmq-22.3.0-cp36-cp36m-win32.whl", hash = "sha256:3c1895c95be92600233e476fe283f042e71cf8f0b938aabf21b7aafa62a8dac9"},
    {file = "pyzmq-22.3.0-cp36-cp36m-win_amd64.whl", hash = "sha256:851977788b9caa8ed011f5f643d3ee8653af02c5fc723fa350db5125abf2be7b"},
    {file = "pyzmq-22.3.0-cp37-cp37m-macosx_10_9_x86_64.whl", hash = "sha256:b4ebed0977f92320f6686c96e9e8dd29eed199eb8d066936bac991afc37cbb70"},
    {file = "pyzmq-22.3.0-cp37-cp37m-manylinux_2_17_aarch64.manylinux2014_aarch64.whl", hash = "sha256:42abddebe2c6a35180ca549fadc7228d23c1e1f76167c5ebc8a936b5804ea2df"},
    {file = "pyzmq-22.3.0-cp37-cp37m-manylinux_2_5_i686.manylinux1_i686.whl", hash = "sha256:c1e41b32d6f7f9c26bc731a8b529ff592f31fc8b6ef2be9fa74abd05c8a342d7"},
    {file = "pyzmq-22.3.0-cp37-cp37m-manylinux_2_5_x86_64.manylinux1_x86_64.whl", hash = "sha256:be4e0f229cf3a71f9ecd633566bd6f80d9fa6afaaff5489492be63fe459ef98c"},
    {file = "pyzmq-22.3.0-cp37-cp37m-win32.whl", hash = "sha256:7c58f598d9fcc52772b89a92d72bf8829c12d09746a6d2c724c5b30076c1f11d"},
    {file = "pyzmq-22.3.0-cp37-cp37m-win_amd64.whl", hash = "sha256:2b97502c16a5ec611cd52410bdfaab264997c627a46b0f98d3f666227fd1ea2d"},
    {file = "pyzmq-22.3.0-cp38-cp38-macosx_10_9_x86_64.whl", hash = "sha256:d728b08448e5ac3e4d886b165385a262883c34b84a7fe1166277fe675e1c197a"},
    {file = "pyzmq-22.3.0-cp38-cp38-manylinux_2_12_i686.manylinux2010_i686.whl", hash = "sha256:480b9931bfb08bf8b094edd4836271d4d6b44150da051547d8c7113bf947a8b0"},
    {file = "pyzmq-22.3.0-cp38-cp38-manylinux_2_12_x86_64.manylinux2010_x86_64.whl", hash = "sha256:7dc09198e4073e6015d9a8ea093fc348d4e59de49382476940c3dd9ae156fba8"},
    {file = "pyzmq-22.3.0-cp38-cp38-manylinux_2_17_aarch64.manylinux2014_aarch64.whl", hash = "sha256:0ca6cd58f62a2751728016d40082008d3b3412a7f28ddfb4a2f0d3c130f69e74"},
    {file = "pyzmq-22.3.0-cp38-cp38-win32.whl", hash = "sha256:c0f84360dcca3481e8674393bdf931f9f10470988f87311b19d23cda869bb6b7"},
    {file = "pyzmq-22.3.0-cp38-cp38-win_amd64.whl", hash = "sha256:f762442bab706fd874064ca218b33a1d8e40d4938e96c24dafd9b12e28017f45"},
    {file = "pyzmq-22.3.0-cp39-cp39-macosx_10_15_universal2.whl", hash = "sha256:954e73c9cd4d6ae319f1c936ad159072b6d356a92dcbbabfd6e6204b9a79d356"},
    {file = "pyzmq-22.3.0-cp39-cp39-macosx_10_9_x86_64.whl", hash = "sha256:f43b4a2e6218371dd4f41e547bd919ceeb6ebf4abf31a7a0669cd11cd91ea973"},
    {file = "pyzmq-22.3.0-cp39-cp39-manylinux_2_12_i686.manylinux2010_i686.whl", hash = "sha256:acebba1a23fb9d72b42471c3771b6f2f18dcd46df77482612054bd45c07dfa36"},
    {file = "pyzmq-22.3.0-cp39-cp39-manylinux_2_12_x86_64.manylinux2010_x86_64.whl", hash = "sha256:cf98fd7a6c8aaa08dbc699ffae33fd71175696d78028281bc7b832b26f00ca57"},
    {file = "pyzmq-22.3.0-cp39-cp39-manylinux_2_17_aarch64.manylinux2014_aarch64.whl", hash = "sha256:d072f7dfbdb184f0786d63bda26e8a0882041b1e393fbe98940395f7fab4c5e2"},
    {file = "pyzmq-22.3.0-cp39-cp39-win32.whl", hash = "sha256:e6a02cf7271ee94674a44f4e62aa061d2d049001c844657740e156596298b70b"},
    {file = "pyzmq-22.3.0-cp39-cp39-win_amd64.whl", hash = "sha256:d3dcb5548ead4f1123851a5ced467791f6986d68c656bc63bfff1bf9e36671e2"},
    {file = "pyzmq-22.3.0-pp37-pypy37_pp73-macosx_10_9_x86_64.whl", hash = "sha256:3a4c9886d61d386b2b493377d980f502186cd71d501fffdba52bd2a0880cef4f"},
    {file = "pyzmq-22.3.0-pp37-pypy37_pp73-manylinux_2_12_i686.manylinux2010_i686.whl", hash = "sha256:80e043a89c6cadefd3a0712f8a1322038e819ebe9dbac7eca3bce1721bcb63bf"},
    {file = "pyzmq-22.3.0-pp37-pypy37_pp73-manylinux_2_12_x86_64.manylinux2010_x86_64.whl", hash = "sha256:1621e7a2af72cced1f6ec8ca8ca91d0f76ac236ab2e8828ac8fe909512d566cb"},
    {file = "pyzmq-22.3.0-pp37-pypy37_pp73-win_amd64.whl", hash = "sha256:d6157793719de168b199194f6b6173f0ccd3bf3499e6870fac17086072e39115"},
    {file = "pyzmq-22.3.0.tar.gz", hash = "sha256:8eddc033e716f8c91c6a2112f0a8ebc5e00532b4a6ae1eb0ccc48e027f9c671c"},
]
requests = [
    {file = "requests-2.27.1-py2.py3-none-any.whl", hash = "sha256:f22fa1e554c9ddfd16e6e41ac79759e17be9e492b3587efa038054674760e72d"},
    {file = "requests-2.27.1.tar.gz", hash = "sha256:68d7c56fd5a8999887728ef304a6d12edc7be74f1cfa47714fc8b414525c9a61"},
]
safety = [
    {file = "safety-1.10.3-py2.py3-none-any.whl", hash = "sha256:5f802ad5df5614f9622d8d71fedec2757099705c2356f862847c58c6dfe13e84"},
    {file = "safety-1.10.3.tar.gz", hash = "sha256:30e394d02a20ac49b7f65292d19d38fa927a8f9582cdfd3ad1adbbc66c641ad5"},
]
shapely = [
    {file = "Shapely-1.8.0-cp310-cp310-manylinux_2_17_aarch64.manylinux2014_aarch64.whl", hash = "sha256:1c5632cedea6d815b61eb4c264da1c3f24a8ce2ceba2f74e30fba340ca230563"},
    {file = "Shapely-1.8.0-cp310-cp310-manylinux_2_17_x86_64.manylinux2014_x86_64.whl", hash = "sha256:d4ce1f18a0c9bb6b483c73bd7a0eb3a5e90676bcc29b9c27120236e662195c9d"},
    {file = "Shapely-1.8.0-cp36-cp36m-macosx_10_9_x86_64.whl", hash = "sha256:4e8cdffeec6d0c47ed1eb215ec4e80c024ac05be6ded982061c1e1188034f22f"},
    {file = "Shapely-1.8.0-cp36-cp36m-manylinux_2_5_x86_64.manylinux1_x86_64.whl", hash = "sha256:83d10f8b47a7568fc90063f72da62cda201dc92ecadf80cc00c015babc48e11f"},
    {file = "Shapely-1.8.0-cp36-cp36m-win32.whl", hash = "sha256:78b3a46dadd47c27e658d5e8d9006b4b1eb9b7ab947b450059225dcee799a18f"},
    {file = "Shapely-1.8.0-cp36-cp36m-win_amd64.whl", hash = "sha256:0e640d6da59172d679270f0dfd88128b6ae7c57df864a030dd858ff924c307fc"},
    {file = "Shapely-1.8.0-cp37-cp37m-macosx_10_9_x86_64.whl", hash = "sha256:68bdf463f7a609fbed42bbded18fa74c82a5741251984a5597d070060f4286f4"},
    {file = "Shapely-1.8.0-cp37-cp37m-manylinux_2_5_x86_64.manylinux1_x86_64.whl", hash = "sha256:2c3cc87e66cbffd00ce0457c03969b64935752824bf43a1cd61f21cf606997d6"},
    {file = "Shapely-1.8.0-cp37-cp37m-win32.whl", hash = "sha256:bd84d993a0e8e07f5ebb4c67794d5392fdd23ce59a7ccc121900f2080f57989a"},
    {file = "Shapely-1.8.0-cp37-cp37m-win_amd64.whl", hash = "sha256:796b15a483ac37c2dc757654186d0e064a42fb6f43cb9d1ff65d81cd0c92a84e"},
    {file = "Shapely-1.8.0-cp38-cp38-macosx_10_9_x86_64.whl", hash = "sha256:622f62d2b2da81dd40841a56db0f78bcf9f9af7a83c7d5f5dc9bcb234aa650ba"},
    {file = "Shapely-1.8.0-cp38-cp38-manylinux_2_17_aarch64.manylinux2014_aarch64.whl", hash = "sha256:26b43b69dfeb8a8cb27aacf5597134baf12337845c2bacb01809540c20d3d904"},
    {file = "Shapely-1.8.0-cp38-cp38-manylinux_2_5_x86_64.manylinux1_x86_64.whl", hash = "sha256:cfb9d72d255af1a484e3859f4c9bb737950faf1d16c21d2b949ffc4ba5f46147"},
    {file = "Shapely-1.8.0-cp38-cp38-win32.whl", hash = "sha256:f304243b1f4d7bca9b3c9fdeec6565171e1b611fb4a3d6c93efc870c8a75958c"},
    {file = "Shapely-1.8.0-cp38-cp38-win_amd64.whl", hash = "sha256:8917a91430126165cfa4bc2b4cf168121e37ff0c8657134e7398c597ca1fe934"},
    {file = "Shapely-1.8.0-cp39-cp39-macosx_10_9_x86_64.whl", hash = "sha256:19b54cd840883fd71cce98fd94916d1731eed8a32c115eb082b3ed24e631be02"},
    {file = "Shapely-1.8.0-cp39-cp39-manylinux_2_17_aarch64.manylinux2014_aarch64.whl", hash = "sha256:13cbb959863cec32d48e2cffdc4bb81828bc3b0fa4256c9b2b32edac5021a0e4"},
    {file = "Shapely-1.8.0-cp39-cp39-manylinux_2_5_x86_64.manylinux1_x86_64.whl", hash = "sha256:7e1aebf4f1b2fbef40152fd531216387fcf6fe4ff2d777268381979b63c7c779"},
    {file = "Shapely-1.8.0-cp39-cp39-win32.whl", hash = "sha256:83145eda2e582c2046d1ecc6a0d7dbfe97f492434311124f65ea60f4e87a6b65"},
    {file = "Shapely-1.8.0-cp39-cp39-win_amd64.whl", hash = "sha256:9b54ebd8fa4b78320f6d87032fe91363c7c1bf0f8d4a30eb93bca6413f787fd5"},
    {file = "Shapely-1.8.0.tar.gz", hash = "sha256:f5307ee14ba4199f8bbcf6532ca33064661c1433960c432c84f0daa73b47ef9c"},
]
six = [
    {file = "six-1.16.0-py2.py3-none-any.whl", hash = "sha256:8abb2f1d86890a2dfb989f9a77cfcfd3e47c2a354b01111771326f8aa26e0254"},
    {file = "six-1.16.0.tar.gz", hash = "sha256:1e61c37477a1626458e36f7b1d82aa5c9b094fa4802892072e49de9c60c4c926"},
]
smmap = [
    {file = "smmap-5.0.0-py3-none-any.whl", hash = "sha256:2aba19d6a040e78d8b09de5c57e96207b09ed71d8e55ce0959eeee6c8e190d94"},
    {file = "smmap-5.0.0.tar.gz", hash = "sha256:c840e62059cd3be204b0c9c9f74be2c09d5648eddd4580d9314c3ecde0b30936"},
]
snowballstemmer = [
    {file = "snowballstemmer-2.2.0-py2.py3-none-any.whl", hash = "sha256:c8e1716e83cc398ae16824e5572ae04e0d9fc2c6b985fb0f900f5f0c96ecba1a"},
    {file = "snowballstemmer-2.2.0.tar.gz", hash = "sha256:09b16deb8547d3412ad7b590689584cd0fe25ec8db3be37788be3810cbf19cb1"},
]
sphinx = [
<<<<<<< HEAD
    {file = "Sphinx-4.4.0-py3-none-any.whl", hash = "sha256:5da895959511473857b6d0200f56865ed62c31e8f82dd338063b84ec022701fe"},
    {file = "Sphinx-4.4.0.tar.gz", hash = "sha256:6caad9786055cb1fa22b4a365c1775816b876f91966481765d7d50e9f0dd35cc"},
=======
    {file = "Sphinx-4.3.2-py3-none-any.whl", hash = "sha256:6a11ea5dd0bdb197f9c2abc2e0ce73e01340464feaece525e64036546d24c851"},
    {file = "Sphinx-4.3.2.tar.gz", hash = "sha256:0a8836751a68306b3fe97ecbe44db786f8479c3bf4b80e3a7f5c838657b4698c"},
>>>>>>> a5f9af40
]
sphinxcontrib-applehelp = [
    {file = "sphinxcontrib-applehelp-1.0.2.tar.gz", hash = "sha256:a072735ec80e7675e3f432fcae8610ecf509c5f1869d17e2eecff44389cdbc58"},
    {file = "sphinxcontrib_applehelp-1.0.2-py2.py3-none-any.whl", hash = "sha256:806111e5e962be97c29ec4c1e7fe277bfd19e9652fb1a4392105b43e01af885a"},
]
sphinxcontrib-devhelp = [
    {file = "sphinxcontrib-devhelp-1.0.2.tar.gz", hash = "sha256:ff7f1afa7b9642e7060379360a67e9c41e8f3121f2ce9164266f61b9f4b338e4"},
    {file = "sphinxcontrib_devhelp-1.0.2-py2.py3-none-any.whl", hash = "sha256:8165223f9a335cc1af7ffe1ed31d2871f325254c0423bc0c4c7cd1c1e4734a2e"},
]
sphinxcontrib-htmlhelp = [
    {file = "sphinxcontrib-htmlhelp-2.0.0.tar.gz", hash = "sha256:f5f8bb2d0d629f398bf47d0d69c07bc13b65f75a81ad9e2f71a63d4b7a2f6db2"},
    {file = "sphinxcontrib_htmlhelp-2.0.0-py2.py3-none-any.whl", hash = "sha256:d412243dfb797ae3ec2b59eca0e52dac12e75a241bf0e4eb861e450d06c6ed07"},
]
sphinxcontrib-jsmath = [
    {file = "sphinxcontrib-jsmath-1.0.1.tar.gz", hash = "sha256:a9925e4a4587247ed2191a22df5f6970656cb8ca2bd6284309578f2153e0c4b8"},
    {file = "sphinxcontrib_jsmath-1.0.1-py2.py3-none-any.whl", hash = "sha256:2ec2eaebfb78f3f2078e73666b1415417a116cc848b72e5172e596c871103178"},
]
sphinxcontrib-qthelp = [
    {file = "sphinxcontrib-qthelp-1.0.3.tar.gz", hash = "sha256:4c33767ee058b70dba89a6fc5c1892c0d57a54be67ddd3e7875a18d14cba5a72"},
    {file = "sphinxcontrib_qthelp-1.0.3-py2.py3-none-any.whl", hash = "sha256:bd9fc24bcb748a8d51fd4ecaade681350aa63009a347a8c14e637895444dfab6"},
]
sphinxcontrib-serializinghtml = [
    {file = "sphinxcontrib-serializinghtml-1.1.5.tar.gz", hash = "sha256:aa5f6de5dfdf809ef505c4895e51ef5c9eac17d0f287933eb49ec495280b6952"},
    {file = "sphinxcontrib_serializinghtml-1.1.5-py2.py3-none-any.whl", hash = "sha256:352a9a00ae864471d3a7ead8d7d79f5fc0b57e8b3f95e9867eb9eb28999b92fd"},
]
stevedore = [
    {file = "stevedore-3.5.0-py3-none-any.whl", hash = "sha256:a547de73308fd7e90075bb4d301405bebf705292fa90a90fc3bcf9133f58616c"},
    {file = "stevedore-3.5.0.tar.gz", hash = "sha256:f40253887d8712eaa2bb0ea3830374416736dc8ec0e22f5a65092c1174c44335"},
]
testfixtures = [
    {file = "testfixtures-6.18.3-py2.py3-none-any.whl", hash = "sha256:6ddb7f56a123e1a9339f130a200359092bd0a6455e31838d6c477e8729bb7763"},
    {file = "testfixtures-6.18.3.tar.gz", hash = "sha256:2600100ae96ffd082334b378e355550fef8b4a529a6fa4c34f47130905c7426d"},
]
toml = [
    {file = "toml-0.10.2-py2.py3-none-any.whl", hash = "sha256:806143ae5bfb6a3c6e736a764057db0e6a0e05e338b5630894a5f779cabb4f9b"},
    {file = "toml-0.10.2.tar.gz", hash = "sha256:b3bda1d108d5dd99f4a20d24d9c348e91c4db7ab1b749200bded2f839ccbe68f"},
]
tomli = [
    {file = "tomli-1.2.3-py3-none-any.whl", hash = "sha256:e3069e4be3ead9668e21cb9b074cd948f7b3113fd9c8bba083f48247aab8b11c"},
    {file = "tomli-1.2.3.tar.gz", hash = "sha256:05b6166bff487dc068d322585c7ea4ef78deed501cc124060e0f238e89a9231f"},
]
tornado = [
    {file = "tornado-6.1-cp35-cp35m-macosx_10_9_x86_64.whl", hash = "sha256:d371e811d6b156d82aa5f9a4e08b58debf97c302a35714f6f45e35139c332e32"},
    {file = "tornado-6.1-cp35-cp35m-manylinux1_i686.whl", hash = "sha256:0d321a39c36e5f2c4ff12b4ed58d41390460f798422c4504e09eb5678e09998c"},
    {file = "tornado-6.1-cp35-cp35m-manylinux1_x86_64.whl", hash = "sha256:9de9e5188a782be6b1ce866e8a51bc76a0fbaa0e16613823fc38e4fc2556ad05"},
    {file = "tornado-6.1-cp35-cp35m-manylinux2010_i686.whl", hash = "sha256:61b32d06ae8a036a6607805e6720ef00a3c98207038444ba7fd3d169cd998910"},
    {file = "tornado-6.1-cp35-cp35m-manylinux2010_x86_64.whl", hash = "sha256:3e63498f680547ed24d2c71e6497f24bca791aca2fe116dbc2bd0ac7f191691b"},
    {file = "tornado-6.1-cp35-cp35m-manylinux2014_aarch64.whl", hash = "sha256:6c77c9937962577a6a76917845d06af6ab9197702a42e1346d8ae2e76b5e3675"},
    {file = "tornado-6.1-cp35-cp35m-win32.whl", hash = "sha256:6286efab1ed6e74b7028327365cf7346b1d777d63ab30e21a0f4d5b275fc17d5"},
    {file = "tornado-6.1-cp35-cp35m-win_amd64.whl", hash = "sha256:fa2ba70284fa42c2a5ecb35e322e68823288a4251f9ba9cc77be04ae15eada68"},
    {file = "tornado-6.1-cp36-cp36m-macosx_10_9_x86_64.whl", hash = "sha256:0a00ff4561e2929a2c37ce706cb8233b7907e0cdc22eab98888aca5dd3775feb"},
    {file = "tornado-6.1-cp36-cp36m-manylinux1_i686.whl", hash = "sha256:748290bf9112b581c525e6e6d3820621ff020ed95af6f17fedef416b27ed564c"},
    {file = "tornado-6.1-cp36-cp36m-manylinux1_x86_64.whl", hash = "sha256:e385b637ac3acaae8022e7e47dfa7b83d3620e432e3ecb9a3f7f58f150e50921"},
    {file = "tornado-6.1-cp36-cp36m-manylinux2010_i686.whl", hash = "sha256:25ad220258349a12ae87ede08a7b04aca51237721f63b1808d39bdb4b2164558"},
    {file = "tornado-6.1-cp36-cp36m-manylinux2010_x86_64.whl", hash = "sha256:65d98939f1a2e74b58839f8c4dab3b6b3c1ce84972ae712be02845e65391ac7c"},
    {file = "tornado-6.1-cp36-cp36m-manylinux2014_aarch64.whl", hash = "sha256:e519d64089b0876c7b467274468709dadf11e41d65f63bba207e04217f47c085"},
    {file = "tornado-6.1-cp36-cp36m-win32.whl", hash = "sha256:b87936fd2c317b6ee08a5741ea06b9d11a6074ef4cc42e031bc6403f82a32575"},
    {file = "tornado-6.1-cp36-cp36m-win_amd64.whl", hash = "sha256:cc0ee35043162abbf717b7df924597ade8e5395e7b66d18270116f8745ceb795"},
    {file = "tornado-6.1-cp37-cp37m-macosx_10_9_x86_64.whl", hash = "sha256:7250a3fa399f08ec9cb3f7b1b987955d17e044f1ade821b32e5f435130250d7f"},
    {file = "tornado-6.1-cp37-cp37m-manylinux1_i686.whl", hash = "sha256:ed3ad863b1b40cd1d4bd21e7498329ccaece75db5a5bf58cd3c9f130843e7102"},
    {file = "tornado-6.1-cp37-cp37m-manylinux1_x86_64.whl", hash = "sha256:dcef026f608f678c118779cd6591c8af6e9b4155c44e0d1bc0c87c036fb8c8c4"},
    {file = "tornado-6.1-cp37-cp37m-manylinux2010_i686.whl", hash = "sha256:70dec29e8ac485dbf57481baee40781c63e381bebea080991893cd297742b8fd"},
    {file = "tornado-6.1-cp37-cp37m-manylinux2010_x86_64.whl", hash = "sha256:d3f7594930c423fd9f5d1a76bee85a2c36fd8b4b16921cae7e965f22575e9c01"},
    {file = "tornado-6.1-cp37-cp37m-manylinux2014_aarch64.whl", hash = "sha256:3447475585bae2e77ecb832fc0300c3695516a47d46cefa0528181a34c5b9d3d"},
    {file = "tornado-6.1-cp37-cp37m-win32.whl", hash = "sha256:e7229e60ac41a1202444497ddde70a48d33909e484f96eb0da9baf8dc68541df"},
    {file = "tornado-6.1-cp37-cp37m-win_amd64.whl", hash = "sha256:cb5ec8eead331e3bb4ce8066cf06d2dfef1bfb1b2a73082dfe8a161301b76e37"},
    {file = "tornado-6.1-cp38-cp38-macosx_10_9_x86_64.whl", hash = "sha256:20241b3cb4f425e971cb0a8e4ffc9b0a861530ae3c52f2b0434e6c1b57e9fd95"},
    {file = "tornado-6.1-cp38-cp38-manylinux1_i686.whl", hash = "sha256:c77da1263aa361938476f04c4b6c8916001b90b2c2fdd92d8d535e1af48fba5a"},
    {file = "tornado-6.1-cp38-cp38-manylinux1_x86_64.whl", hash = "sha256:fba85b6cd9c39be262fcd23865652920832b61583de2a2ca907dbd8e8a8c81e5"},
    {file = "tornado-6.1-cp38-cp38-manylinux2010_i686.whl", hash = "sha256:1e8225a1070cd8eec59a996c43229fe8f95689cb16e552d130b9793cb570a288"},
    {file = "tornado-6.1-cp38-cp38-manylinux2010_x86_64.whl", hash = "sha256:d14d30e7f46a0476efb0deb5b61343b1526f73ebb5ed84f23dc794bdb88f9d9f"},
    {file = "tornado-6.1-cp38-cp38-manylinux2014_aarch64.whl", hash = "sha256:8f959b26f2634a091bb42241c3ed8d3cedb506e7c27b8dd5c7b9f745318ddbb6"},
    {file = "tornado-6.1-cp38-cp38-win32.whl", hash = "sha256:34ca2dac9e4d7afb0bed4677512e36a52f09caa6fded70b4e3e1c89dbd92c326"},
    {file = "tornado-6.1-cp38-cp38-win_amd64.whl", hash = "sha256:6196a5c39286cc37c024cd78834fb9345e464525d8991c21e908cc046d1cc02c"},
    {file = "tornado-6.1-cp39-cp39-macosx_10_9_x86_64.whl", hash = "sha256:f0ba29bafd8e7e22920567ce0d232c26d4d47c8b5cf4ed7b562b5db39fa199c5"},
    {file = "tornado-6.1-cp39-cp39-manylinux1_i686.whl", hash = "sha256:33892118b165401f291070100d6d09359ca74addda679b60390b09f8ef325ffe"},
    {file = "tornado-6.1-cp39-cp39-manylinux1_x86_64.whl", hash = "sha256:7da13da6f985aab7f6f28debab00c67ff9cbacd588e8477034c0652ac141feea"},
    {file = "tornado-6.1-cp39-cp39-manylinux2010_i686.whl", hash = "sha256:e0791ac58d91ac58f694d8d2957884df8e4e2f6687cdf367ef7eb7497f79eaa2"},
    {file = "tornado-6.1-cp39-cp39-manylinux2010_x86_64.whl", hash = "sha256:66324e4e1beede9ac79e60f88de548da58b1f8ab4b2f1354d8375774f997e6c0"},
    {file = "tornado-6.1-cp39-cp39-manylinux2014_aarch64.whl", hash = "sha256:a48900ecea1cbb71b8c71c620dee15b62f85f7c14189bdeee54966fbd9a0c5bd"},
    {file = "tornado-6.1-cp39-cp39-win32.whl", hash = "sha256:d3d20ea5782ba63ed13bc2b8c291a053c8d807a8fa927d941bd718468f7b950c"},
    {file = "tornado-6.1-cp39-cp39-win_amd64.whl", hash = "sha256:548430be2740e327b3fe0201abe471f314741efcb0067ec4f2d7dcfb4825f3e4"},
    {file = "tornado-6.1.tar.gz", hash = "sha256:33c6e81d7bd55b468d2e793517c909b139960b6c790a60b7991b9b6b76fb9791"},
]
traitlets = [
    {file = "traitlets-5.1.1-py3-none-any.whl", hash = "sha256:2d313cc50a42cd6c277e7d7dc8d4d7fedd06a2c215f78766ae7b1a66277e0033"},
    {file = "traitlets-5.1.1.tar.gz", hash = "sha256:059f456c5a7c1c82b98c2e8c799f39c9b8128f6d0d46941ee118daace9eb70c7"},
]
typed-ast = [
    {file = "typed_ast-1.4.3-cp35-cp35m-manylinux1_i686.whl", hash = "sha256:2068531575a125b87a41802130fa7e29f26c09a2833fea68d9a40cf33902eba6"},
    {file = "typed_ast-1.4.3-cp35-cp35m-manylinux1_x86_64.whl", hash = "sha256:c907f561b1e83e93fad565bac5ba9c22d96a54e7ea0267c708bffe863cbe4075"},
    {file = "typed_ast-1.4.3-cp35-cp35m-manylinux2014_aarch64.whl", hash = "sha256:1b3ead4a96c9101bef08f9f7d1217c096f31667617b58de957f690c92378b528"},
    {file = "typed_ast-1.4.3-cp35-cp35m-win32.whl", hash = "sha256:dde816ca9dac1d9c01dd504ea5967821606f02e510438120091b84e852367428"},
    {file = "typed_ast-1.4.3-cp35-cp35m-win_amd64.whl", hash = "sha256:777a26c84bea6cd934422ac2e3b78863a37017618b6e5c08f92ef69853e765d3"},
    {file = "typed_ast-1.4.3-cp36-cp36m-macosx_10_9_x86_64.whl", hash = "sha256:f8afcf15cc511ada719a88e013cec87c11aff7b91f019295eb4530f96fe5ef2f"},
    {file = "typed_ast-1.4.3-cp36-cp36m-manylinux1_i686.whl", hash = "sha256:52b1eb8c83f178ab787f3a4283f68258525f8d70f778a2f6dd54d3b5e5fb4341"},
    {file = "typed_ast-1.4.3-cp36-cp36m-manylinux1_x86_64.whl", hash = "sha256:01ae5f73431d21eead5015997ab41afa53aa1fbe252f9da060be5dad2c730ace"},
    {file = "typed_ast-1.4.3-cp36-cp36m-manylinux2014_aarch64.whl", hash = "sha256:c190f0899e9f9f8b6b7863debfb739abcb21a5c054f911ca3596d12b8a4c4c7f"},
    {file = "typed_ast-1.4.3-cp36-cp36m-win32.whl", hash = "sha256:398e44cd480f4d2b7ee8d98385ca104e35c81525dd98c519acff1b79bdaac363"},
    {file = "typed_ast-1.4.3-cp36-cp36m-win_amd64.whl", hash = "sha256:bff6ad71c81b3bba8fa35f0f1921fb24ff4476235a6e94a26ada2e54370e6da7"},
    {file = "typed_ast-1.4.3-cp37-cp37m-macosx_10_9_x86_64.whl", hash = "sha256:0fb71b8c643187d7492c1f8352f2c15b4c4af3f6338f21681d3681b3dc31a266"},
    {file = "typed_ast-1.4.3-cp37-cp37m-manylinux1_i686.whl", hash = "sha256:760ad187b1041a154f0e4d0f6aae3e40fdb51d6de16e5c99aedadd9246450e9e"},
    {file = "typed_ast-1.4.3-cp37-cp37m-manylinux1_x86_64.whl", hash = "sha256:5feca99c17af94057417d744607b82dd0a664fd5e4ca98061480fd8b14b18d04"},
    {file = "typed_ast-1.4.3-cp37-cp37m-manylinux2014_aarch64.whl", hash = "sha256:95431a26309a21874005845c21118c83991c63ea800dd44843e42a916aec5899"},
    {file = "typed_ast-1.4.3-cp37-cp37m-win32.whl", hash = "sha256:aee0c1256be6c07bd3e1263ff920c325b59849dc95392a05f258bb9b259cf39c"},
    {file = "typed_ast-1.4.3-cp37-cp37m-win_amd64.whl", hash = "sha256:9ad2c92ec681e02baf81fdfa056fe0d818645efa9af1f1cd5fd6f1bd2bdfd805"},
    {file = "typed_ast-1.4.3-cp38-cp38-macosx_10_9_x86_64.whl", hash = "sha256:b36b4f3920103a25e1d5d024d155c504080959582b928e91cb608a65c3a49e1a"},
    {file = "typed_ast-1.4.3-cp38-cp38-manylinux1_i686.whl", hash = "sha256:067a74454df670dcaa4e59349a2e5c81e567d8d65458d480a5b3dfecec08c5ff"},
    {file = "typed_ast-1.4.3-cp38-cp38-manylinux1_x86_64.whl", hash = "sha256:7538e495704e2ccda9b234b82423a4038f324f3a10c43bc088a1636180f11a41"},
    {file = "typed_ast-1.4.3-cp38-cp38-manylinux2014_aarch64.whl", hash = "sha256:af3d4a73793725138d6b334d9d247ce7e5f084d96284ed23f22ee626a7b88e39"},
    {file = "typed_ast-1.4.3-cp38-cp38-win32.whl", hash = "sha256:f2362f3cb0f3172c42938946dbc5b7843c2a28aec307c49100c8b38764eb6927"},
    {file = "typed_ast-1.4.3-cp38-cp38-win_amd64.whl", hash = "sha256:dd4a21253f42b8d2b48410cb31fe501d32f8b9fbeb1f55063ad102fe9c425e40"},
    {file = "typed_ast-1.4.3-cp39-cp39-macosx_10_9_x86_64.whl", hash = "sha256:f328adcfebed9f11301eaedfa48e15bdece9b519fb27e6a8c01aa52a17ec31b3"},
    {file = "typed_ast-1.4.3-cp39-cp39-manylinux1_i686.whl", hash = "sha256:2c726c276d09fc5c414693a2de063f521052d9ea7c240ce553316f70656c84d4"},
    {file = "typed_ast-1.4.3-cp39-cp39-manylinux1_x86_64.whl", hash = "sha256:cae53c389825d3b46fb37538441f75d6aecc4174f615d048321b716df2757fb0"},
    {file = "typed_ast-1.4.3-cp39-cp39-manylinux2014_aarch64.whl", hash = "sha256:b9574c6f03f685070d859e75c7f9eeca02d6933273b5e69572e5ff9d5e3931c3"},
    {file = "typed_ast-1.4.3-cp39-cp39-win32.whl", hash = "sha256:209596a4ec71d990d71d5e0d312ac935d86930e6eecff6ccc7007fe54d703808"},
    {file = "typed_ast-1.4.3-cp39-cp39-win_amd64.whl", hash = "sha256:9c6d1a54552b5330bc657b7ef0eae25d00ba7ffe85d9ea8ae6540d2197a3788c"},
    {file = "typed_ast-1.4.3.tar.gz", hash = "sha256:fb1bbeac803adea29cedd70781399c99138358c26d05fcbd23c13016b7f5ec65"},
]
typing-extensions = [
    {file = "typing_extensions-4.0.1-py3-none-any.whl", hash = "sha256:7f001e5ac290a0c0401508864c7ec868be4e701886d5b573a9528ed3973d9d3b"},
    {file = "typing_extensions-4.0.1.tar.gz", hash = "sha256:4ca091dea149f945ec56afb48dae714f21e8692ef22a395223bcd328961b6a0e"},
]
urllib3 = [
    {file = "urllib3-1.26.8-py2.py3-none-any.whl", hash = "sha256:000ca7f471a233c2251c6c7023ee85305721bfdf18621ebff4fd17a8653427ed"},
    {file = "urllib3-1.26.8.tar.gz", hash = "sha256:0e7c33d9a63e7ddfcb86780aac87befc2fbddf46c58dbb487e0855f7ceec283c"},
]
virtualenv = [
    {file = "virtualenv-20.13.0-py2.py3-none-any.whl", hash = "sha256:339f16c4a86b44240ba7223d0f93a7887c3ca04b5f9c8129da7958447d079b09"},
    {file = "virtualenv-20.13.0.tar.gz", hash = "sha256:d8458cf8d59d0ea495ad9b34c2599487f8a7772d796f9910858376d1600dd2dd"},
]
<<<<<<< HEAD
=======
wcwidth = [
    {file = "wcwidth-0.2.5-py2.py3-none-any.whl", hash = "sha256:beb4802a9cebb9144e99086eff703a642a13d6a0052920003a230f3294bbe784"},
    {file = "wcwidth-0.2.5.tar.gz", hash = "sha256:c4d647b99872929fdb7bdcaa4fbe7f01413ed3d98077df798530e5b04f116c83"},
]
>>>>>>> a5f9af40
zipp = [
    {file = "zipp-3.7.0-py3-none-any.whl", hash = "sha256:b47250dd24f92b7dd6a0a8fc5244da14608f3ca90a5efcd37a3b1642fac9a375"},
    {file = "zipp-3.7.0.tar.gz", hash = "sha256:9f50f446828eb9d45b267433fd3e9da8d801f614129124863f9c51ebceafb87d"},
]<|MERGE_RESOLUTION|>--- conflicted
+++ resolved
@@ -7,8 +7,6 @@
 python-versions = "*"
 
 [[package]]
-<<<<<<< HEAD
-=======
 name = "appnope"
 version = "0.1.2"
 description = "Disable App Nap on macOS >= 10.9"
@@ -17,7 +15,6 @@
 python-versions = "*"
 
 [[package]]
->>>>>>> a5f9af40
 name = "argcomplete"
 version = "1.12.3"
 description = "Bash tab completion for argparse"
@@ -65,8 +62,6 @@
 pytz = ">=2015.7"
 
 [[package]]
-<<<<<<< HEAD
-=======
 name = "backcall"
 version = "0.2.0"
 description = "Specifications for callback functions passed in to an API"
@@ -75,7 +70,6 @@
 python-versions = "*"
 
 [[package]]
->>>>>>> a5f9af40
 name = "bandit"
 version = "1.7.1"
 description = "Security oriented static analyser for python code."
@@ -521,15 +515,6 @@
 
 [[package]]
 name = "importlib-metadata"
-<<<<<<< HEAD
-version = "4.10.1"
-description = "Read metadata from Python packages"
-category = "dev"
-optional = false
-python-versions = ">=3.7"
-
-[package.dependencies]
-=======
 version = "4.2.0"
 description = "Read metadata from Python packages"
 category = "dev"
@@ -538,17 +523,12 @@
 
 [package.dependencies]
 typing-extensions = {version = ">=3.6.4", markers = "python_version < \"3.8\""}
->>>>>>> a5f9af40
 zipp = ">=0.5"
 
 [package.extras]
 docs = ["sphinx", "jaraco.packaging (>=8.2)", "rst.linker (>=1.9)"]
-<<<<<<< HEAD
 perf = ["ipython"]
 testing = ["pytest (>=6)", "pytest-checkdocs (>=2.4)", "pytest-flake8", "pytest-cov", "pytest-enabler (>=1.0.1)", "packaging", "pyfakefs", "flufl.flake8", "pytest-perf (>=0.9.2)", "pytest-black (>=0.3.7)", "pytest-mypy", "importlib-resources (>=1.3)"]
-=======
-testing = ["pytest (>=4.6)", "pytest-checkdocs (>=2.4)", "pytest-flake8", "pytest-cov", "pytest-enabler (>=1.0.1)", "packaging", "pep517", "pyfakefs", "flufl.flake8", "pytest-black (>=0.3.7)", "pytest-mypy", "importlib-resources (>=1.3)"]
->>>>>>> a5f9af40
 
 [[package]]
 name = "iniconfig"
@@ -626,8 +606,6 @@
 plugins = ["setuptools"]
 
 [[package]]
-<<<<<<< HEAD
-=======
 name = "jedi"
 version = "0.18.1"
 description = "An autocompletion tool for Python that can be used for text editors."
@@ -643,7 +621,6 @@
 testing = ["Django (<3.1)", "colorama", "docopt", "pytest (<7.0.0)"]
 
 [[package]]
->>>>>>> a5f9af40
 name = "jinja2"
 version = "3.0.3"
 description = "A very fast and expressive template engine."
@@ -658,10 +635,6 @@
 i18n = ["Babel (>=2.7)"]
 
 [[package]]
-<<<<<<< HEAD
-name = "markdown-it-py"
-version = "2.0.0"
-=======
 name = "jupyter-client"
 version = "7.1.2"
 description = "Jupyter protocol implementation and client libraries"
@@ -697,7 +670,6 @@
 [[package]]
 name = "markdown-it-py"
 version = "2.0.1"
->>>>>>> a5f9af40
 description = "Python port of markdown-it. Markdown parsing, done right!"
 category = "dev"
 optional = false
@@ -706,10 +678,7 @@
 [package.dependencies]
 attrs = ">=19,<22"
 mdurl = ">=0.1,<1.0"
-<<<<<<< HEAD
-=======
 typing-extensions = {version = ">=3.7.4", markers = "python_version < \"3.8\""}
->>>>>>> a5f9af40
 
 [package.extras]
 benchmarking = ["psutil", "pytest", "pytest-benchmark (>=3.2,<4.0)"]
@@ -729,8 +698,6 @@
 python-versions = ">=3.6"
 
 [[package]]
-<<<<<<< HEAD
-=======
 name = "matplotlib-inline"
 version = "0.1.3"
 description = "Inline Matplotlib backend for Jupyter"
@@ -742,7 +709,6 @@
 traitlets = "*"
 
 [[package]]
->>>>>>> a5f9af40
 name = "mccabe"
 version = "0.6.1"
 description = "McCabe checker, plugin for flake8"
@@ -846,8 +812,6 @@
 testing = ["beautifulsoup4", "coverage", "docutils (>=0.17.0,<0.18.0)", "pytest (>=3.6,<4)", "pytest-cov", "pytest-regressions"]
 
 [[package]]
-<<<<<<< HEAD
-=======
 name = "nest-asyncio"
 version = "1.5.4"
 description = "Patch asyncio to allow nested event loops"
@@ -856,7 +820,6 @@
 python-versions = ">=3.5"
 
 [[package]]
->>>>>>> a5f9af40
 name = "nodeenv"
 version = "1.6.0"
 description = "Node.js virtual environment builder"
@@ -1297,11 +1260,7 @@
 
 [[package]]
 name = "sphinx"
-<<<<<<< HEAD
 version = "4.4.0"
-=======
-version = "4.3.2"
->>>>>>> a5f9af40
 description = "Python documentation generator"
 category = "dev"
 optional = false
@@ -1313,10 +1272,7 @@
 colorama = {version = ">=0.3.5", markers = "sys_platform == \"win32\""}
 docutils = ">=0.14,<0.18"
 imagesize = "*"
-<<<<<<< HEAD
 importlib-metadata = {version = ">=4.4", markers = "python_version < \"3.10\""}
-=======
->>>>>>> a5f9af40
 Jinja2 = ">=2.3"
 packaging = "*"
 Pygments = ">=2.0"
@@ -1331,11 +1287,7 @@
 
 [package.extras]
 docs = ["sphinxcontrib-websupport"]
-<<<<<<< HEAD
-lint = ["flake8 (>=3.5.0)", "isort", "mypy (>=0.931)", "docutils-stubs", "types-typed-ast", "types-requests"]
-=======
 lint = ["flake8 (>=3.5.0)", "isort", "mypy (>=0.920)", "docutils-stubs", "types-typed-ast", "types-pkg-resources", "types-requests"]
->>>>>>> a5f9af40
 test = ["pytest", "pytest-cov", "html5lib", "cython", "typed-ast"]
 
 [[package]]
@@ -1518,8 +1470,6 @@
 testing = ["coverage (>=4)", "coverage-enable-subprocess (>=1)", "flaky (>=3)", "pytest (>=4)", "pytest-env (>=0.6.2)", "pytest-freezegun (>=0.4.1)", "pytest-mock (>=2)", "pytest-randomly (>=1)", "pytest-timeout (>=1)", "packaging (>=20.0)"]
 
 [[package]]
-<<<<<<< HEAD
-=======
 name = "wcwidth"
 version = "0.2.5"
 description = "Measures the displayed width of unicode strings in a terminal"
@@ -1528,7 +1478,6 @@
 python-versions = "*"
 
 [[package]]
->>>>>>> a5f9af40
 name = "zipp"
 version = "3.7.0"
 description = "Backport of pathlib-compatible object wrapper for zip files"
@@ -1542,26 +1491,18 @@
 
 [metadata]
 lock-version = "1.1"
-<<<<<<< HEAD
 python-versions = "^3.8"
 content-hash = "902ca86ec17c8480e0842cda07a27cee4615ab6e9e834989fd096132a1c048ef"
-=======
-python-versions = "^3.7"
-content-hash = "6aa07ef2e4ca28379b812d3ca00a1e2f45fc18eea620cbd5bd6bc467510b91e7"
->>>>>>> a5f9af40
 
 [metadata.files]
 alabaster = [
     {file = "alabaster-0.7.12-py2.py3-none-any.whl", hash = "sha256:446438bdcca0e05bd45ea2de1668c1d9b032e1a9154c2c259092d77031ddd359"},
     {file = "alabaster-0.7.12.tar.gz", hash = "sha256:a661d72d58e6ea8a57f7a86e37d86716863ee5e92788398526d58b26a4e4dc02"},
 ]
-<<<<<<< HEAD
-=======
 appnope = [
     {file = "appnope-0.1.2-py2.py3-none-any.whl", hash = "sha256:93aa393e9d6c54c5cd570ccadd8edad61ea0c4b9ea7a01409020c9aa019eb442"},
     {file = "appnope-0.1.2.tar.gz", hash = "sha256:dd83cd4b5b460958838f6eb3000c660b1f9caf2a5b1de4264e941512f603258a"},
 ]
->>>>>>> a5f9af40
 argcomplete = [
     {file = "argcomplete-1.12.3-py2.py3-none-any.whl", hash = "sha256:291f0beca7fd49ce285d2f10e4c1c77e9460cf823eef2de54df0c0fec88b0d81"},
     {file = "argcomplete-1.12.3.tar.gz", hash = "sha256:2c7dbffd8c045ea534921e63b0be6fe65e88599990d8dc408ac8c542b72a5445"},
@@ -1578,13 +1519,10 @@
     {file = "Babel-2.9.1-py2.py3-none-any.whl", hash = "sha256:ab49e12b91d937cd11f0b67cb259a57ab4ad2b59ac7a3b41d6c06c0ac5b0def9"},
     {file = "Babel-2.9.1.tar.gz", hash = "sha256:bc0c176f9f6a994582230df350aa6e05ba2ebe4b3ac317eab29d9be5d2768da0"},
 ]
-<<<<<<< HEAD
-=======
 backcall = [
     {file = "backcall-0.2.0-py2.py3-none-any.whl", hash = "sha256:fbbce6a29f263178a1f7915c1940bde0ec2b2a967566fe1c65c1dfb7422bd255"},
     {file = "backcall-0.2.0.tar.gz", hash = "sha256:5cbdbf27be5e7cfadb448baf0aa95508f91f2bbc6c6437cd9cd06e2a4c215e1e"},
 ]
->>>>>>> a5f9af40
 bandit = [
     {file = "bandit-1.7.1-py3-none-any.whl", hash = "sha256:f5acd838e59c038a159b5c621cf0f8270b279e884eadd7b782d7491c02add0d4"},
     {file = "bandit-1.7.1.tar.gz", hash = "sha256:a81b00b5436e6880fa8ad6799bc830e02032047713cbb143a12939ac67eb756c"},
@@ -1856,13 +1794,8 @@
     {file = "imagesize-1.3.0.tar.gz", hash = "sha256:cd1750d452385ca327479d45b64d9c7729ecf0b3969a58148298c77092261f9d"},
 ]
 importlib-metadata = [
-<<<<<<< HEAD
     {file = "importlib_metadata-4.10.1-py3-none-any.whl", hash = "sha256:899e2a40a8c4a1aec681feef45733de8a6c58f3f6a0dbed2eb6574b4387a77b6"},
     {file = "importlib_metadata-4.10.1.tar.gz", hash = "sha256:951f0d8a5b7260e9db5e41d429285b5f451e928479f19d80818878527d36e95e"},
-=======
-    {file = "importlib_metadata-4.2.0-py3-none-any.whl", hash = "sha256:057e92c15bc8d9e8109738a48db0ccb31b4d9d5cfbee5a8670879a30be66304b"},
-    {file = "importlib_metadata-4.2.0.tar.gz", hash = "sha256:b7e52a1f8dec14a75ea73e0891f3060099ca1d8e6a462a4dff11c3e119ea1b31"},
->>>>>>> a5f9af40
 ]
 iniconfig = [
     {file = "iniconfig-1.1.1-py2.py3-none-any.whl", hash = "sha256:011e24c64b7f47f6ebd835bb12a743f2fbe9a26d4cecaa7f53bc4f35ee9da8b3"},
@@ -1880,22 +1813,14 @@
     {file = "isort-5.10.1-py3-none-any.whl", hash = "sha256:6f62d78e2f89b4500b080fe3a81690850cd254227f27f75c3a0c491a1f351ba7"},
     {file = "isort-5.10.1.tar.gz", hash = "sha256:e8443a5e7a020e9d7f97f1d7d9cd17c88bcb3bc7e218bf9cf5095fe550be2951"},
 ]
-<<<<<<< HEAD
-=======
 jedi = [
     {file = "jedi-0.18.1-py2.py3-none-any.whl", hash = "sha256:637c9635fcf47945ceb91cd7f320234a7be540ded6f3e99a50cb6febdfd1ba8d"},
     {file = "jedi-0.18.1.tar.gz", hash = "sha256:74137626a64a99c8eb6ae5832d99b3bdd7d29a3850fe2aa80a4126b2a7d949ab"},
 ]
->>>>>>> a5f9af40
 jinja2 = [
     {file = "Jinja2-3.0.3-py3-none-any.whl", hash = "sha256:077ce6014f7b40d03b47d1f1ca4b0fc8328a692bd284016f806ed0eaca390ad8"},
     {file = "Jinja2-3.0.3.tar.gz", hash = "sha256:611bb273cd68f3b993fabdc4064fc858c5b47a973cb5aa7999ec1ba405c87cd7"},
 ]
-<<<<<<< HEAD
-markdown-it-py = [
-    {file = "markdown-it-py-2.0.0.tar.gz", hash = "sha256:c138a596f6c9988e0b5fa3299bc38ffa76c75076bc178e8dfac40a84343c7022"},
-    {file = "markdown_it_py-2.0.0-py3-none-any.whl", hash = "sha256:15cc69c5b7c493ba8603722b710e39ce3fab2961994179fb4fa1c99b070d2059"},
-=======
 jupyter-client = [
     {file = "jupyter_client-7.1.2-py3-none-any.whl", hash = "sha256:d56f1c57bef42ff31e61b1185d3348a5b2bcde7c9a05523ae4dbe5ee0871797c"},
     {file = "jupyter_client-7.1.2.tar.gz", hash = "sha256:4ea61033726c8e579edb55626d8ee2e6bf0a83158ddf3751b8dd46b2c5cd1e96"},
@@ -1907,7 +1832,6 @@
 markdown-it-py = [
     {file = "markdown-it-py-2.0.1.tar.gz", hash = "sha256:7b5c153ae1ab2cde00a33938bce68f3ad5d68fbe363f946de7d28555bed4e08a"},
     {file = "markdown_it_py-2.0.1-py3-none-any.whl", hash = "sha256:31974138ca8cafbcb62213f4974b29571b940e78364584729233f59b8dfdb8bd"},
->>>>>>> a5f9af40
 ]
 markupsafe = [
     {file = "MarkupSafe-2.0.1-cp310-cp310-macosx_10_9_universal2.whl", hash = "sha256:d8446c54dc28c01e5a2dbac5a25f071f6653e6e40f3a8818e8b45d790fe6ef53"},
@@ -1980,13 +1904,10 @@
     {file = "MarkupSafe-2.0.1-cp39-cp39-win_amd64.whl", hash = "sha256:693ce3f9e70a6cf7d2fb9e6c9d8b204b6b39897a2c4a1aa65728d5ac97dcc1d8"},
     {file = "MarkupSafe-2.0.1.tar.gz", hash = "sha256:594c67807fb16238b30c44bdf74f36c02cdf22d1c8cda91ef8a0ed8dabf5620a"},
 ]
-<<<<<<< HEAD
-=======
 matplotlib-inline = [
     {file = "matplotlib-inline-0.1.3.tar.gz", hash = "sha256:a04bfba22e0d1395479f866853ec1ee28eea1485c1d69a6faf00dc3e24ff34ee"},
     {file = "matplotlib_inline-0.1.3-py3-none-any.whl", hash = "sha256:aed605ba3b72462d64d475a21a9296f400a19c4f74a31b59103d2a99ffd5aa5c"},
 ]
->>>>>>> a5f9af40
 mccabe = [
     {file = "mccabe-0.6.1-py2.py3-none-any.whl", hash = "sha256:ab8a6258860da4b6677da4bd2fe5dc2c659cff31b3ee4f7f5d64e79735b80d42"},
     {file = "mccabe-0.6.1.tar.gz", hash = "sha256:dd8d182285a0fe56bace7f45b5e7d1a6ebcbf524e8f3bd87eb0f125271b8831f"},
@@ -2040,13 +1961,10 @@
     {file = "myst-parser-0.16.1.tar.gz", hash = "sha256:a6473b9735c8c74959b49b36550725464f4aecc4481340c9a5f9153829191f83"},
     {file = "myst_parser-0.16.1-py3-none-any.whl", hash = "sha256:617a90ceda2162ebf81cd13ad17d879bd4f49e7fb5c4f177bb905272555a2268"},
 ]
-<<<<<<< HEAD
-=======
 nest-asyncio = [
     {file = "nest_asyncio-1.5.4-py3-none-any.whl", hash = "sha256:3fdd0d6061a2bb16f21fe8a9c6a7945be83521d81a0d15cff52e9edee50101d6"},
     {file = "nest_asyncio-1.5.4.tar.gz", hash = "sha256:f969f6013a16fadb4adcf09d11a68a4f617c6049d7af7ac2c676110169a63abd"},
 ]
->>>>>>> a5f9af40
 nodeenv = [
     {file = "nodeenv-1.6.0-py2.py3-none-any.whl", hash = "sha256:621e6b7076565ddcacd2db0294c0381e01fd28945ab36bcf00f41c5daf63bef7"},
     {file = "nodeenv-1.6.0.tar.gz", hash = "sha256:3ef13ff90291ba2a4a7a4ff9a979b63ffdd00a464dbe04acf0ea6471517a4c2b"},
@@ -2436,13 +2354,8 @@
     {file = "snowballstemmer-2.2.0.tar.gz", hash = "sha256:09b16deb8547d3412ad7b590689584cd0fe25ec8db3be37788be3810cbf19cb1"},
 ]
 sphinx = [
-<<<<<<< HEAD
     {file = "Sphinx-4.4.0-py3-none-any.whl", hash = "sha256:5da895959511473857b6d0200f56865ed62c31e8f82dd338063b84ec022701fe"},
     {file = "Sphinx-4.4.0.tar.gz", hash = "sha256:6caad9786055cb1fa22b4a365c1775816b876f91966481765d7d50e9f0dd35cc"},
-=======
-    {file = "Sphinx-4.3.2-py3-none-any.whl", hash = "sha256:6a11ea5dd0bdb197f9c2abc2e0ce73e01340464feaece525e64036546d24c851"},
-    {file = "Sphinx-4.3.2.tar.gz", hash = "sha256:0a8836751a68306b3fe97ecbe44db786f8479c3bf4b80e3a7f5c838657b4698c"},
->>>>>>> a5f9af40
 ]
 sphinxcontrib-applehelp = [
     {file = "sphinxcontrib-applehelp-1.0.2.tar.gz", hash = "sha256:a072735ec80e7675e3f432fcae8610ecf509c5f1869d17e2eecff44389cdbc58"},
@@ -2575,13 +2488,10 @@
     {file = "virtualenv-20.13.0-py2.py3-none-any.whl", hash = "sha256:339f16c4a86b44240ba7223d0f93a7887c3ca04b5f9c8129da7958447d079b09"},
     {file = "virtualenv-20.13.0.tar.gz", hash = "sha256:d8458cf8d59d0ea495ad9b34c2599487f8a7772d796f9910858376d1600dd2dd"},
 ]
-<<<<<<< HEAD
-=======
 wcwidth = [
     {file = "wcwidth-0.2.5-py2.py3-none-any.whl", hash = "sha256:beb4802a9cebb9144e99086eff703a642a13d6a0052920003a230f3294bbe784"},
     {file = "wcwidth-0.2.5.tar.gz", hash = "sha256:c4d647b99872929fdb7bdcaa4fbe7f01413ed3d98077df798530e5b04f116c83"},
 ]
->>>>>>> a5f9af40
 zipp = [
     {file = "zipp-3.7.0-py3-none-any.whl", hash = "sha256:b47250dd24f92b7dd6a0a8fc5244da14608f3ca90a5efcd37a3b1642fac9a375"},
     {file = "zipp-3.7.0.tar.gz", hash = "sha256:9f50f446828eb9d45b267433fd3e9da8d801f614129124863f9c51ebceafb87d"},
