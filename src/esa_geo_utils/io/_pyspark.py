--- conflicted
+++ resolved
@@ -1,3 +1,4 @@
+from functools import singledispatch
 from itertools import compress
 from os import listdir
 from os.path import join
@@ -88,26 +89,59 @@
     )
 
 
+@singledispatch
 def _get_layer_name(
+    layer_identifier: None,
     data_source: DataSource,
-    layer_identifier: Optional[Union[str, int]],
 ) -> Layer:
-    """Returns the given layer name, name at index, or name of 0th layer."""
+    """Returns the name of the first layer."""
     data_source_layer_names = _get_data_source_layer_names(
         data_source,
     )
 
-    if isinstance(layer_identifier, str):
-        if layer_identifier not in data_source_layer_names:
-            raise ValueError(
-                f"Expecting one of {data_source_layer_names} but received {layer_identifier}.",  # noqa B950
-            )
-        else:
-            layer_name = layer_identifier
-    elif isinstance(layer_identifier, int):
+    layer_name = data_source_layer_names[0]
+
+    return layer_name
+
+
+@_get_layer_name.register(str)
+def _get_layer_name_str(
+    layer_identifier: str,
+    data_source: DataSource,
+) -> Layer:
+    """Returns the given layer name, if that layer name exists."""
+    data_source_layer_names = _get_data_source_layer_names(
+        data_source,
+    )
+
+    if layer_identifier not in data_source_layer_names:
+        raise ValueError(
+            f"Expecting one of {data_source_layer_names} but received {layer_identifier}.",  # noqa B950
+        )
+    else:
+        layer_name = layer_identifier
+
+    return layer_name
+
+
+@_get_layer_name.register(int)
+def _get_layer_name_int(
+    layer_identifier: int,
+    data_source: DataSource,
+) -> Layer:
+    """Returns the layer name at given index, if that index is valid."""
+    data_source_layer_names = _get_data_source_layer_names(
+        data_source,
+    )
+
+    number_of_layers = len(data_source_layer_names)
+
+    if layer_identifier > number_of_layers:
+        raise ValueError(
+            f"Expecting index between 0 and {number_of_layers} but received {layer_identifier}.",  # noqa B950
+        )
+    else:
         layer_name = data_source_layer_names[layer_identifier]
-    elif not layer_identifier:
-        layer_name = data_source_layer_names[0]
 
     return layer_name
 
@@ -477,13 +511,8 @@
     def _(pdf: PandasDataFrame) -> PandasDataFrame:
         """Returns a the pandas_udf compatible version of _vector_file_to_pdf."""
         return _vector_file_to_pdf(
-<<<<<<< HEAD
             path=str(pdf["path"][0]),
             layer_name=str(pdf["layer_name"][0]),
-=======
-            path=pdf["path"][0],
-            layer_name=pdf["layer_name"][0],
->>>>>>> f4fbd06e
             start=int(pdf["start"][0]),
             stop=int(pdf["stop"][0]),
             geom_field_name=geom_field_name,
