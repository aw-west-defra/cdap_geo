[tool.poetry]
name = "esa_geo_utils"
version = "0.1.0"
description = "A python library for the Environment Science and Analysis division's geospatial utilities."
authors = ["Ed Fawcett-Taylor <ed.fawcett-taylor@defra.gov.uk>"]

[tool.poetry.dependencies]
python = ">= 3.7, < 3.9"
more-itertools = "^8.12.0"
pandas = [
    {version = "1.0.1", python = "3.7"},
    {version = "1.2.4", python = "3.8"}
]
GDAL = [
    {version = "3.0.4", python = "3.7"},
    {version = "3.4.0", python = "3.8"}
]
pyspark = [
    {version = "3.0.1", python = "3.7"},
    {version = "3.1.2", python = "3.8"}
]

[tool.poetry.dev-dependencies]
pytest = "^6.2.5"
coverage = {extras = ["toml"], version = "^5.5"}
pytest-cov = "^2.12.1"
nox = "^2021.6.12"
black = "^21.9b0"
mypy = "^0.910"
flake8-black = "^0.2.3"
flake8-isort = "^4.0.0"
flake8-bugbear = "^21.9.1"
flake8-annotations = "^2.6.2"
flake8-docstrings = "^1.6.0"
darglint = "^1.8.0"
isort = "^5.9.3"
safety = "^1.10.3"
pre-commit = "^2.15.0"
geopandas = "^0.10.2"
flake8 = "^4.0.1"
flake8-bandit = "^2.1.2"
chispa = "^0.8.2"
<<<<<<< HEAD
Sphinx = "^4.4.0"
myst-parser = "^0.16.1"
pyarrow = "^6.0.1"
=======
myst-parser = "^0.16.1"
pyarrow = "^6.0.1"
ipykernel = "^6.7.0"
>>>>>>> a5f9af40

[tool.coverage.paths]
source = ["src", "*/site-packages"]

[tool.coverage.run]
branch = true
omit = ["src/esa_geo_utils/core.py"]
source = ["esa_geo_utils"]

[tool.isort]
profile = "black"
multi_line_output = 3
src_paths = ["src", "test"]

[build-system]
requires = ["poetry-core>=1.0.0"]
build-backend = "poetry.core.masonry.api"<|MERGE_RESOLUTION|>--- conflicted
+++ resolved
@@ -40,15 +40,10 @@
 flake8 = "^4.0.1"
 flake8-bandit = "^2.1.2"
 chispa = "^0.8.2"
-<<<<<<< HEAD
 Sphinx = "^4.4.0"
 myst-parser = "^0.16.1"
 pyarrow = "^6.0.1"
-=======
-myst-parser = "^0.16.1"
-pyarrow = "^6.0.1"
 ipykernel = "^6.7.0"
->>>>>>> a5f9af40
 
 [tool.coverage.paths]
 source = ["src", "*/site-packages"]
